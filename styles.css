--- conflicted
+++ resolved
@@ -5,18 +5,16 @@
 .calc-line .rhs,
 .calc-inline .rhs { font-variant-numeric: tabular-nums; }
 .calc-error { color: var(--color-red); }
-<<<<<<< HEAD
+.calc-comment { color: var(--text-muted); font-style: italic; }
 .calc-inline { display: inline-flex; align-items: baseline; gap: .25rem; font-variant-numeric: tabular-nums; padding: 0 .25em; border-radius: 4px; background-color: var(--background-secondary); }
 .calc-inline-error { color: var(--color-red); font-weight: 600; }
-.variables-panel { padding: 12px; }
-.variables-panel .var-item { display: flex; gap: .5rem; margin: 4px 0; }
-.variables-panel .var-name { font-weight: 600; }
-.variables-panel .var-edit { margin-left: auto; }
-=======
+
 .variables-panel { padding: 12px; display: flex; flex-direction: column; gap: 0.75rem; }
 .variables-panel .var-header { display: flex; align-items: center; gap: 0.75rem; }
 .variables-panel .var-header h3 { margin: 0; }
 .variables-panel .var-filter { margin-left: auto; }
+.variables-panel .help { color: var(--text-muted); font-size: 0.85rem; }
+.variables-panel .var-tools { padding: 8px; border-radius: 6px; background-color: var(--background-secondary-alt); }
 .variables-panel .var-groups { display: flex; flex-direction: column; gap: 0.75rem; }
 .variables-panel .var-group h4 { margin: 0 0 4px; font-size: 0.9rem; text-transform: uppercase; letter-spacing: 0.03em; color: var(--text-faint); }
 .variables-panel .var-list { display: flex; flex-direction: column; gap: 0.5rem; }
@@ -28,4 +26,17 @@
 .variables-panel .var-actions { display: flex; justify-content: flex-end; }
 .variables-panel .var-actions .var-copy { margin-left: auto; }
 .variables-panel .var-empty { color: var(--text-muted); font-style: italic; padding: 4px 0; }
->>>>>>> 7561f50b
+
+.unit-picker-container { display: flex; flex-direction: column; gap: 0.5rem; }
+.unit-picker-system { display: flex; gap: 0.5rem; align-items: center; margin-bottom: 0.5rem; }
+.unit-picker-divider { border-top: 1px solid var(--background-modifier-border); margin: 0.5rem 0; }
+.unit-picker-list { display: flex; flex-direction: column; gap: 0.75rem; max-height: 320px; overflow-y: auto; }
+.unit-picker-category { margin: 0; font-weight: 600; }
+.unit-picker-buttons { display: flex; flex-wrap: wrap; gap: 0.5rem; }
+.unit-picker-buttons button { padding: 4px 8px; border-radius: 4px; }
+
+.unit-picker-inline { display: flex; flex-direction: column; gap: 0.5rem; }
+.unit-picker-controls { display: flex; flex-wrap: wrap; gap: 0.5rem; align-items: center; }
+.unit-picker-label { font-weight: 600; }
+.unit-picker-unit-select { min-width: 160px; }
+.unit-picker-actions { display: flex; justify-content: flex-end; gap: 0.5rem; }