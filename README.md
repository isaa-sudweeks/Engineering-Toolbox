--- conflicted
+++ resolved
@@ -103,14 +103,11 @@
 - Significant figures
 - Lab notes folder
 - Global variables (experimental)
-<<<<<<< HEAD
 - Variables panel toggle
 - Lab journal helpers toggle
 - Diagram helpers toggle
 - Model embeds toggle
-=======
 
 ### Manual mode
 When **Auto recalc** is turned off, the plugin leaves previously calculated variables in place so you can selectively re-run calculations without losing context.
-Use the **Reset current note scope** command whenever you want to clear the stored variables for a note and start fresh.
->>>>>>> 3ea88aa8
+Use the **Reset current note scope** command whenever you want to clear the stored variables for a note and start fresh.