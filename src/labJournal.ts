--- conflicted
+++ resolved
@@ -11,7 +11,6 @@
   const fileName = `${dateStr} ${safeTitle}.md`;
   const path = `${folder}/${fileName}`;
 
-<<<<<<< HEAD
   const content = [
     "---",
     `experiment_id: ${dateStr}-${safeTitle.replace(/\s+/g, "-")}`,
@@ -45,44 +44,8 @@
     "-",
     "",
     "## Conclusion",
-    "-"
+    "-",
   ].join("\n");
-=======
-  const content = `---
-experiment_id: ${dateStr}-${safeTitle.replace(/\s+/g,"-")}
-date: ${dateStr}
-tags: lab
----
-
-# ${title}
-
-**Date:** ${dateStr}  
-**Researchers:** 
-
-## Objective
-- 
-
-## Procedure
-1. 
-
-## Data & Calculations
-\`\`\`calc
-# Define inputs
-mass = 5 kg
-accel = 9.81 m/s^2
-force = mass * accel
-
-# Convert example
-force -> lbf
-\`\`\`
-
-## Results
-- 
-
-## Conclusion
-- 
-`;
->>>>>>> 980305f4
 
   if (!app.vault.getAbstractFileByPath(folder)) {
     await app.vault.createFolder(folder).catch(() => {});
