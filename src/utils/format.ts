--- conflicted
+++ resolved
@@ -2,11 +2,16 @@
 
 const math = create(all, {});
 
-<<<<<<< HEAD
 export type UnitSystem = "SI" | "US";
 
 export interface FormatUnitOptions {
   skipSystemConversion?: boolean;
+}
+
+export interface FormattedValueParts {
+  magnitude: string;
+  unit: string;
+  display: string;
 }
 
 const UNIT_SYSTEM_DEFAULTS: Record<UnitSystem, Record<string, string>> = {
@@ -26,7 +31,7 @@
     "1,-3,0,0,0,0,0,0,0": "kg/m^3",
     "0,0,-1,0,0,0,0,0,0": "Hz",
     "0,0,0,0,1,0,0,0,0": "degC",
-    "0,0,0,0,0,0,0,1,0": "rad"
+    "0,0,0,0,0,0,0,1,0": "rad",
   },
   US: {
     "0,1,0,0,0,0,0,0,0": "ft",
@@ -44,15 +49,15 @@
     "1,-3,0,0,0,0,0,0,0": "lb/ft^3",
     "0,0,-1,0,0,0,0,0,0": "Hz",
     "0,0,0,0,1,0,0,0,0": "degF",
-    "0,0,0,0,0,0,0,1,0": "deg"
-  }
+    "0,0,0,0,0,0,0,1,0": "deg",
+  },
 };
 
 const UNIT_SYMBOLS: Record<string, string> = {
   degC: "°C",
   degF: "°F",
   degR: "°R",
-  deg: "°"
+  deg: "°",
 };
 
 export function normalizeUnitToSystem(value: any, system: UnitSystem): any {
@@ -67,47 +72,30 @@
   }
 }
 
-export function formatUnit(
-  u: any,
+export function formatValueParts(
+  value: any,
   precision = 4,
   system: UnitSystem = "SI",
-  options: FormatUnitOptions = {}
-): string {
-  try {
-    if (typeof u === "number") return trimZeros(u.toFixed(precision));
-    if (isUnit(u)) {
-      const normalized = options.skipSystemConversion ? u : normalizeUnitToSystem(u, system);
-      const unitName = normalized.formatUnits();
-      const numeric = normalized.toNumber(unitName || "");
-      const displayUnit = UNIT_SYMBOLS[unitName] ?? unitName;
-      const valueText = trimZeros(numeric.toFixed(precision));
-      return displayUnit ? `${valueText} ${displayUnit}`.trim() : valueText;
-=======
-export interface FormattedValueParts {
-  magnitude: string;
-  unit: string;
-  display: string;
-}
-
-export function formatValueParts(value: any, precision = 4): FormattedValueParts {
+  options: FormatUnitOptions = {},
+): FormattedValueParts {
   try {
     if (typeof value === "number") {
       const magnitude = trimZeros(value.toFixed(precision));
       return { magnitude, unit: "", display: magnitude };
     }
-    if ((value as Unit)?.toNumber) {
-      const unitObj = value as Unit;
-      const unitName = unitObj.formatUnits();
-      let magnitudeValue: number;
-      if (unitName) {
-        magnitudeValue = unitObj.toNumber(unitName);
+    if (isUnit(value)) {
+      const normalized = options.skipSystemConversion ? value : normalizeUnitToSystem(value, system);
+      const rawUnitName = normalized.formatUnits();
+      const displayUnit = rawUnitName ? UNIT_SYMBOLS[rawUnitName] ?? rawUnitName : "";
+      let numeric: number;
+      if (rawUnitName) {
+        numeric = normalized.toNumber(rawUnitName);
       } else {
-        magnitudeValue = unitObj.toNumber();
+        numeric = normalized.toNumber();
       }
-      const magnitude = trimZeros(magnitudeValue.toFixed(precision));
-      const display = unitName ? `${magnitude} ${unitName}` : magnitude;
-      return { magnitude, unit: unitName, display };
->>>>>>> 7561f50b
+      const magnitude = trimZeros(numeric.toFixed(precision));
+      const display = displayUnit ? `${magnitude} ${displayUnit}`.trim() : magnitude;
+      return { magnitude, unit: displayUnit, display };
     }
     if (value?.format) {
       const display = value.format({ notation: "fixed", precision });
@@ -121,17 +109,21 @@
   }
 }
 
-<<<<<<< HEAD
+export function formatUnit(
+  value: any,
+  precision = 4,
+  system: UnitSystem = "SI",
+  options: FormatUnitOptions = {},
+): string {
+  return formatValueParts(value, precision, system, options).display;
+}
+
 function isUnit(value: any): value is Unit {
   return !!value && typeof value === "object" && Array.isArray((value as Unit).dimensions);
 }
 
 function getDimensionKey(unit: Unit): string {
   return unit.dimensions?.join(",") ?? "";
-=======
-export function formatUnit(u: any, precision = 4): string {
-  return formatValueParts(u, precision).display;
->>>>>>> 7561f50b
 }
 
 export function trimZeros(x: string): string {
