--- conflicted
+++ resolved
@@ -49,11 +49,11 @@
   labNoteTemplate: string;
   labNoteTemplatePresetId: string;
   globalVarsEnabled: boolean;
-<<<<<<< HEAD
   variablesPanelEnabled: boolean;
   labJournalEnabled: boolean;
   diagramHelpersEnabled: boolean;
   modelEmbedsEnabled: boolean;
+  autocompleteEnabled: boolean;
   latexFormatting: boolean;
   modelViewerDefaults: ModelViewerDefaults;
   exportFormat: "script" | "notebook";
@@ -64,7 +64,4 @@
 export interface ToolkitData {
   settings: ToolkitSettings;
   globalVars: Record<VarName, GlobalVarEntry>;
-=======
-  autocompleteEnabled: boolean;
->>>>>>> 72ba6242
 }