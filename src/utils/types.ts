--- conflicted
+++ resolved
@@ -32,12 +32,9 @@
   defaultUnitSystem: "SI" | "US";
   sigFigs: number;
   labNotesFolder: string;
-<<<<<<< HEAD
   labIndexPath: string;
-=======
   labNoteTemplate: string;
   labNoteTemplatePresetId: string;
->>>>>>> 6996ad8c
   globalVarsEnabled: boolean;
   latexFormatting: boolean;
   modelViewerDefaults: ModelViewerDefaults;
