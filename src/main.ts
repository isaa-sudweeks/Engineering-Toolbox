--- conflicted
+++ resolved
@@ -1,8 +1,4 @@
-<<<<<<< HEAD
 import { Notice, Plugin, WorkspaceLeaf, MarkdownView, Editor } from "obsidian";
-=======
-import { Plugin, MarkdownPostProcessorContext, WorkspaceLeaf, MarkdownView } from "obsidian";
->>>>>>> 7561f50b
 import { DEFAULT_SETTINGS, ToolkitSettingTab } from "./settings";
 import type { ToolkitSettings, NoteScope } from "./utils/types";
 import { CalcEngine } from "./calcEngine";
@@ -166,13 +162,6 @@
     }
   }
 
-<<<<<<< HEAD
-  private async recalculateActiveNote() {
-    const file = this.app.workspace.getActiveFile();
-    if (!file) return;
-    this.calc.clearScope(file.path);
-    await this.app.workspace.getLeaf(false).openFile(file);
-=======
   getGlobalVariables() {
     return this.calc?.getGlobalVariables() ?? new Map();
   }
@@ -243,10 +232,9 @@
 
   async recalculateActiveNote() {
     const file = this.app.workspace.getActiveFile();
-    if (file) {
-      await this.app.workspace.getLeaf(false).openFile(file);
-    }
->>>>>>> 7561f50b
+    if (!file) return;
+    this.calc.clearScope(file.path);
+    await this.app.workspace.getLeaf(false).openFile(file);
   }
 
   async onunload() {
