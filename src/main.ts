import { Notice, Plugin, WorkspaceLeaf, MarkdownView, Editor, SuggestModal, TFile, normalizePath } from "obsidian";
import type { MarkdownPostProcessorContext } from "obsidian";
import { DEFAULT_SETTINGS, ToolkitSettingTab } from "./settings";
import type { ToolkitSettings, NoteScope, GlobalVarEntry, ToolkitData } from "./utils/types";
import { CalcEngine } from "./calcEngine";
import { VariablesView, VIEW_TYPE_VARS } from "./variablesView";
import { createExperimentNote } from "./labJournal";
import { UnitPickerModal } from "./unitPicker";
import { PythonExporter } from "./exporter";
import { ScopeCompletionManager } from "./autocomplete";
import type { Completion } from "@codemirror/autocomplete";

export default class EngineeringToolkitPlugin extends Plugin {
  settings: ToolkitSettings;
  calc: CalcEngine;
  private varsLeaf: WorkspaceLeaf | null = null;
  private currentScope: NoteScope | null = null;
<<<<<<< HEAD
  private loadedGlobalVars: Record<string, GlobalVarEntry> = {};
  public modelViewerAvailable = false;
  private completionManager!: ScopeCompletionManager;
  private diagramIntegrations: DiagramIntegration[] = [
    {
      key: "excalidraw",
      name: "Excalidraw sketch",
      description: "Creates a new Excalidraw canvas and embeds it in the note.",
      pluginId: "obsidian-excalidraw-plugin",
      fileExtension: ".excalidraw.md",
      defaultFolder: "Excalidraw",
      defaultFrontmatter: "---\nexcalidraw-plugin: parsed\n---\n",
      embedPrefix: "![[",
      embedSuffix: "]]",
    },
    {
      key: "drawio",
      name: "Diagrams.net drawing",
      description: "Creates a Diagrams.net file placeholder for the Draw.io plugin.",
      pluginId: "drawio-obsidian",
      fileExtension: ".drawio",
      defaultFolder: "Diagrams",
      embedPrefix: "![[",
      embedSuffix: "]]",
    },
    {
      key: "circuit",
      name: "Circuit sketch",
      description: "Prepares a Circuit Sketcher canvas and embeds it in the current note.",
      pluginId: "obsidian-circuit-sketcher",
      fileExtension: ".circuit.md",
      defaultFolder: "Circuits",
      defaultFrontmatter: "---\nplugin: circuit-sketcher\n---\n",
      embedPrefix: "![[",
      embedSuffix: "]]",
    },
  ];
  private exporter!: PythonExporter;
=======
  private evalQueue = new Map<string, PendingEvaluation>();
  private bypassThrottleUntil = 0;
>>>>>>> b28e4724

  async onload() {
    console.log("Loading Engineering Toolkit");
    await this.loadSettings();
    this.calc = new CalcEngine(this);
    this.calc.loadGlobalVars(this.loadedGlobalVars);
    this.exporter = new PythonExporter(this);
    this.completionManager = new ScopeCompletionManager(this);
    this.registerEditorExtension(this.completionManager.extension);
    this.refreshModelViewerAvailability(true);
    this.updateAutocompleteSetting();

    this.addSettingTab(new ToolkitSettingTab(this.app, this));

    this.registerView(VIEW_TYPE_VARS, (leaf) => new VariablesView(leaf, this));
    this.addCommand({
      id: "open-variables-view",
      name: "Open Variables Panel",
      callback: async () => { await this.openVariablesView(); }
    });

    this.addCommand({
      id: "export-calculations-python",
      name: "Export calculations to Python",
      callback: async () => { await this.exporter.exportActiveNoteOrSelection(); }
    });

    this.registerMarkdownCodeBlockProcessor("calc", async (source, el, ctx) => {
<<<<<<< HEAD
      const out = await this.calc.evaluateBlock(source, ctx);
      el.appendChild(out);
      const scope = this.calc.getScope(ctx.sourcePath || "untitled");
      this.currentScope = scope;
      this.refreshVariablesView(scope);
    });

    this.registerMarkdownPostProcessor(async (el, ctx) => {
      const textNodes: Text[] = [];
      const walker = document.createTreeWalker(el, NodeFilter.SHOW_TEXT);
      let node: Node | null;
      while ((node = walker.nextNode())) {
        textNodes.push(node as Text);
      }

      const inlinePattern = /(^|[^\S\r\n])=\s+([^=\n]+?)(?=(?:\s{2,}|\n|[.,;:!?](?![0-9A-Za-z])|$))/g;
      const filePath = ctx.sourcePath || "untitled";
      let matched = false;

      for (const textNode of textNodes) {
        const parent = textNode.parentElement;
        if (!parent) continue;
        if (parent.closest("code, pre, .calc-output, .calc-inline")) continue;

        const content = textNode.nodeValue;
        if (!content) continue;

        inlinePattern.lastIndex = 0;
        let lastIndex = 0;
        let match: RegExpExecArray | null;
        let hasReplacement = false;
        const frag = document.createDocumentFragment();

        while ((match = inlinePattern.exec(content)) !== null) {
          hasReplacement = true;
          const leading = match[1] ?? "";
          const start = match.index;
          const before = content.slice(lastIndex, start) + leading;
          if (before) frag.appendChild(document.createTextNode(before));

          const expr = match[2].trim();
          const span = await this.calc.evaluateInline(expr, ctx);
          frag.appendChild(span);

          lastIndex = inlinePattern.lastIndex;
        }

        if (!hasReplacement) continue;

        const tail = content.slice(lastIndex);
        if (tail) frag.appendChild(document.createTextNode(tail));

        textNode.replaceWith(frag);
        matched = true;
      }

      if (matched) {
        this.currentScope = this.calc.getScope(filePath);
        this.refreshVariablesView(this.currentScope);
      }
=======
      const key = this.getEvaluationKey(source, el, ctx);
      const evaluate = async () => {
        const out = await this.calc.evaluateBlock(source, ctx);
        el.empty();
        el.appendChild(out);
        this.currentScope = this.calc.getScope(ctx.sourcePath ?? "untitled");
      };

      if (this.shouldBypassThrottle()) {
        return this.runEvaluationNow(key, evaluate);
      }
      return this.scheduleEvaluation(key, evaluate);
>>>>>>> b28e4724
    });

    this.addCommand({
      id: "recalculate-note",
      name: "Recalculate current note",
      callback: async () => { await this.recalculateActiveNote(); }
    });

    this.addCommand({
      id: "reset-current-scope",
      name: "Reset current note scope",
      callback: () => {
        const file = this.app.workspace.getActiveFile();
        if (!file) {
          new Notice("Open a note before resetting the scope.");
          return;
        }
        this.calc.clearScope(file.path);
        this.currentScope = null;
        this.refreshVariablesView(null);
        new Notice("Cleared stored variables for this note.");
      }
    });

    this.addCommand({
      id: "toggle-auto-recalc",
      name: "Toggle auto recalc",
      callback: async () => {
<<<<<<< HEAD
        this.settings.autoRecalc = !this.settings.autoRecalc;
        await this.saveSettings();
        const mode = this.settings.autoRecalc ? "enabled" : "disabled";
        const extra = this.settings.autoRecalc
          ? "Calculations will refresh automatically."
          : "Existing results will persist until you manually recalculate.";
        new Notice(`Auto recalc ${mode}. ${extra}`);
      }
    });

    this.addCommand({
      id: "reset-current-scope",
      name: "Reset current note scope",
      callback: () => {
=======
        this.bypassThrottleUntil = Date.now() + Math.max(2 * this.settings.evaluationThrottleMs, 500);
>>>>>>> b28e4724
        const file = this.app.workspace.getActiveFile();
        if (!file) return;
        this.calc.clearScope(file.path);
        this.currentScope = null;
        this.refreshVariablesView(null);
      }
    });

    this.addCommand({
      id: "new-experiment-note",
      name: "New Experiment Note",
      callback: async () => {
        if (!this.settings.labJournalEnabled) {
          new Notice("Lab journal helpers are disabled in settings.");
          return;
        }
        await createExperimentNote(this);
      }
    });

    this.addCommand({
      id: "insert-unit-conversion",
      name: "Insert unit conversion",
      editorCallback: async (editor: Editor) => {
        const source = await this.prompt("Enter value and unit to convert (e.g., 5 m)");
        if (!source) return;
        const target = await this.prompt("Enter target unit (e.g., ft)");
        if (!target) return;

        const cursor = editor.getCursor();
        const line = `${source.trim()} -> ${target.trim()}`;
        editor.replaceRange(`${line}\n`, cursor);
        editor.setCursor({ line: cursor.line + 1, ch: 0 });
      }
    });

    this.addCommand({
      id: "open-unit-picker",
      name: "Insert Unit from Picker",
      callback: () => {
        const modal = new UnitPickerModal(this);
        modal.open();
      }
    });

    this.addCommand({
      id: "insert-diagram-placeholder",
      name: "Insert engineering diagram",
      callback: async () => { await this.insertDiagramFlow(); }
    });

    for (const integration of this.diagramIntegrations) {
      this.addCommand({
        id: `insert-diagram-${integration.key}`,
        name: `Insert ${integration.name}`,
        callback: async () => { await this.insertDiagramFlow(integration.key); }
      });
    }

    this.addCommand({
      id: "insert-model-viewer-embed",
      name: "Insert Model Viewer embed",
      callback: async () => { await this.handleInsertModelViewerCommand(); }
    });

    this.registerEvent(this.app.workspace.on("file-open", async (f) => {
      if (!f) return;
      this.refreshVariablesView(null);
    }));

    await this.applyFeatureToggles();
  }

  async openVariablesView() {
    if (!this.settings.variablesPanelEnabled) {
      new Notice("Variables panel is disabled in settings.");
      return;
    }
    if (!this.varsLeaf || this.varsLeaf?.getViewState().type !== VIEW_TYPE_VARS) {
      this.varsLeaf = this.app.workspace.getRightLeaf(false);
      await this.varsLeaf.setViewState({ type: VIEW_TYPE_VARS, active: true });
    }
    this.app.workspace.revealLeaf(this.varsLeaf);
    this.refreshVariablesView(this.currentScope);
  }

  refreshVariablesView(scope: NoteScope | null) {
    if (!this.settings.variablesPanelEnabled) return;
    const leaves = this.app.workspace.getLeavesOfType(VIEW_TYPE_VARS);
    for (const leaf of leaves) {
      (leaf.view as VariablesView).renderScope(scope || undefined);
    }
  }

<<<<<<< HEAD
  getGlobalVariables() {
    return this.calc?.getGlobalVariables() ?? new Map();
  }

  handleScopeChanged(_filePath: string | null) {
    if (!this.completionManager) return;
    if (!this.settings.autocompleteEnabled) return;
    this.completionManager.notifyChanged();
  }

  updateAutocompleteSetting() {
    if (!this.completionManager) return;
    this.completionManager.updateEnabledState();
    if (this.settings.autocompleteEnabled) this.completionManager.notifyChanged();
  }

  getScopeCompletions(filePath: string | null): Completion[] {
    const completions: Completion[] = [];
    const seen = new Set<string>();
    const add = (label: string, detail: string, type: Completion["type"]) => {
      if (seen.has(label)) return;
      seen.add(label);
      completions.push({ label, detail, type });
    };

    if (filePath) {
      const scope = this.calc.peekScope(filePath);
      if (scope) {
        for (const name of scope.vars.keys()) add(name, "Local variable", "variable");
      }
    }

    if (this.settings.globalVarsEnabled) {
      for (const [name] of this.calc.listGlobalVars()) add(name, "Global variable", "variable");
    }

    for (const unit of this.calc.listKnownUnits()) add(unit, "Unit", "constant");

    return completions;
  }

  private async insertDiagramFlow(preselectedKey?: string) {
    if (!this.settings.diagramHelpersEnabled) {
      new Notice("Diagram helpers are disabled in settings.");
      return;
    }
    const editor = this.app.workspace.getActiveViewOfType(MarkdownView)?.editor;
    if (!editor) {
      new Notice("Open a Markdown note before inserting a diagram placeholder.");
      return;
    }

    const integration = preselectedKey
      ? this.diagramIntegrations.find(d => d.key === preselectedKey)
      : await this.selectDiagramIntegration();

    if (!integration) return;

    if (!this.isPluginAvailable(integration.pluginId)) {
      new Notice(`${integration.name} requires the companion plugin (${integration.pluginId}) to be enabled.`);
      return;
    }

    const baseName = await this.prompt(`Enter file name for the ${integration.name}:`);
    const trimmedBase = baseName?.trim();
    if (!trimmedBase) return;

    const folderInput = await this.prompt(`Target folder (default: ${integration.defaultFolder}):`);
    const targetFolder = folderInput?.trim() || integration.defaultFolder;

    const templatePath = await this.prompt("Template path (optional, leave blank to use default placeholder):");
    let filePath: string;
    try {
      filePath = await this.createDiagramFile(
        integration,
        trimmedBase,
        targetFolder,
        templatePath?.trim() || null,
      );
    } catch (error: any) {
      new Notice(error?.message || "Failed to prepare diagram file.");
      return;
    }

    const embed = `${integration.embedPrefix || "![["}${filePath}${integration.embedSuffix || "]]"}`;
    editor.replaceSelection(embed);
  }

  private async selectDiagramIntegration(): Promise<DiagramIntegration | null> {
    if (this.diagramIntegrations.length === 1) return this.diagramIntegrations[0];
    return new Promise(resolve => {
      const modal = new (class extends SuggestModal<DiagramIntegration> {
        private resolved = false;
        constructor(private readonly plugin: EngineeringToolkitPlugin) {
          super(plugin.app);
        }
        getSuggestions(query: string): DiagramIntegration[] {
          const lower = query.toLowerCase();
          return this.plugin.diagramIntegrations.filter(d =>
            !query || d.name.toLowerCase().includes(lower) || d.key.toLowerCase().includes(lower)
          );
        }
        renderSuggestion(value: DiagramIntegration, el: HTMLElement) {
          el.createEl("div", { text: value.name });
          if (value.description) el.createEl("small", { text: value.description });
        }
        onChooseSuggestion(item: DiagramIntegration) {
          this.resolved = true;
          resolve(item);
        }
        onClose() {
          if (!this.resolved) resolve(null);
        }
      })(this);
      modal.setPlaceholder("Select diagram type");
      modal.open();
    });
  }

  private isPluginAvailable(id: string): boolean {
    const pluginsApi = (this.app as any).plugins;
    if (!pluginsApi) return false;
    if (pluginsApi.enabledPlugins instanceof Set) {
      return pluginsApi.enabledPlugins.has(id);
    }
    return Boolean(pluginsApi.plugins?.[id]);
  }

  private async createDiagramFile(
    integration: DiagramIntegration,
    baseName: string,
    targetFolder: string,
    templatePath: string | null,
  ): Promise<string> {
    const vault = this.app.vault;
    const folder = normalizePath(targetFolder || ".");
    if (folder !== "." && !vault.getAbstractFileByPath(folder)) {
      await vault.createFolder(folder).catch(() => {});
    }

    const extension = integration.fileExtension.startsWith(".")
      ? integration.fileExtension
      : `.${integration.fileExtension}`;
    const sanitizedName = baseName.replace(/[\\/:*?"<>|]/g, "-");
    const path = normalizePath(folder === "." ? `${sanitizedName}${extension}` : `${folder}/${sanitizedName}${extension}`);

    if (vault.getAbstractFileByPath(path)) {
      throw new Error("A diagram with that name already exists.");
    }

    let contents = integration.defaultFrontmatter ?? "";
    if (templatePath) {
      const normalizedTemplate = normalizePath(templatePath);
      const templateFile = vault.getAbstractFileByPath(normalizedTemplate);
      if (!(templateFile instanceof TFile)) {
        throw new Error("Template file was not found.");
      }
      contents = await vault.read(templateFile);
    }

    await vault.create(path, contents);
    return path;
  }

  refreshModelViewerAvailability(showNotice = false) {
    this.modelViewerAvailable = this.isModelViewerPluginAvailable();
    if (!this.modelViewerAvailable && showNotice) {
      new Notice("Model Viewer plugin not detected. Install and enable it to render inserted 3D models.");
    }
    return this.modelViewerAvailable;
  }

  private isModelViewerPluginAvailable(): boolean {
    const manager = (this.app as any).plugins;
    if (!manager) return false;
    const ids = ["model-viewer", "obsidian-model-viewer"];
    return ids.some(id => manager.enabledPlugins?.has(id) || manager.getPlugin?.(id));
  }

  private async handleInsertModelViewerCommand() {
    if (!this.settings.modelEmbedsEnabled) {
      new Notice("Model embeds are disabled in settings.");
      return;
    }
    if (!this.refreshModelViewerAvailability(true)) return;

    const src = (await this.prompt("Enter model file path or URL"))?.trim();
    if (!src) {
      new Notice("Model source is required to insert a viewer embed.");
      return;
    }

    const view = this.app.workspace.getActiveViewOfType(MarkdownView);
    if (!view || !view.editor) {
      new Notice("Open a Markdown note to insert a Model Viewer embed.");
      return;
    }

    const editor = view.editor;
    const markup = this.buildModelViewerMarkup(src);
    const needsLeadingNewline = editor.getCursor("from").ch > 0;
    const prefix = needsLeadingNewline ? "\n" : "";
    editor.replaceSelection(`${prefix}${markup}\n`);
  }

  private buildModelViewerMarkup(src: string): string {
    const defaults = this.settings.modelViewerDefaults;
    const attrParts: string[] = [`src="${src}"`];
    if (defaults.altText?.trim()) attrParts.push(`alt="${defaults.altText.trim()}"`);
    if (defaults.cameraControls) attrParts.push("camera-controls");
    if (defaults.autoRotate) attrParts.push("auto-rotate");
    if (defaults.environmentImage?.trim()) {
      attrParts.push(`environment-image="${defaults.environmentImage.trim()}"`);
    }
    if (defaults.exposure?.trim()) {
      attrParts.push(`exposure="${defaults.exposure.trim()}"`);
    }

    const styles: string[] = [];
    if (defaults.backgroundColor?.trim()) {
      styles.push(`background-color: ${defaults.backgroundColor.trim()};`);
    }

    const styleAttr = styles.length ? ` style="${styles.join(" ")}"` : "";
    return `<model-viewer ${attrParts.join(" ")}${styleAttr}></model-viewer>`;
  }

  async updateVariableAssignment(name: string, magnitude: string, unit: string, originalLine?: string): Promise<boolean> {
    const view = this.app.workspace.getActiveViewOfType(MarkdownView);
    if (!view) return false;
    const editor = view.editor;
    const lines = editor.getValue().split(/\r?\n/);

    const tryUpdateLine = (lineIndex: number): boolean => {
      const line = lines[lineIndex];
      const eqIndex = line.indexOf("=");
      if (eqIndex === -1) return false;
      const beforeEq = line.slice(0, eqIndex + 1);
      const afterEq = line.slice(eqIndex + 1);
      const commentInfo = extractComment(afterEq);
      const trimmedMagnitude = magnitude.trim();
      if (!trimmedMagnitude) return false;
      const trimmedUnit = unit.trim();
      const valuePart = trimmedUnit ? `${trimmedMagnitude} ${trimmedUnit}` : trimmedMagnitude;
      const newExpr = `${commentInfo.leading}${valuePart}`;
      const newLine = `${beforeEq}${newExpr}${commentInfo.comment}`;
      editor.replaceRange(newLine, { line: lineIndex, ch: 0 }, { line: lineIndex, ch: line.length });
      return true;
    };

    const findLineInCalcBlocks = (predicate: (line: string) => boolean): number => {
      let activeFence: string | null = null;
      for (let i = 0; i < lines.length; i++) {
        const rawLine = lines[i];
        const trimmed = rawLine.trim();
        if (trimmed.startsWith("```") || trimmed.startsWith("~~~")) {
          if (activeFence === null) {
            const fenceLang = trimmed.slice(3).trim().toLowerCase();
            activeFence = fenceLang || "";
          } else {
            activeFence = null;
          }
          continue;
        }
        if (activeFence === "calc" && predicate(rawLine)) {
          return i;
        }
      }
      return -1;
    };

    const normalizedOriginal = originalLine?.trim();
    let targetIndex = -1;
    if (normalizedOriginal) {
      targetIndex = findLineInCalcBlocks(line => line.trim() === normalizedOriginal);
    }

    if (targetIndex === -1) {
      const nameRegex = new RegExp(`^\\s*${escapeRegExp(name)}\\s*=`, "i");
      targetIndex = findLineInCalcBlocks(line => nameRegex.test(line));
    }

    if (targetIndex === -1) return false;

    const updated = tryUpdateLine(targetIndex);
    if (!updated) return false;

    await this.recalculateActiveNote();
    return true;
  }

  async recalculateActiveNote() {
    const file = this.app.workspace.getActiveFile();
    if (!file) {
      new Notice("No active file to recalculate.");
      return;
    }

    const originalAutoRecalc = this.settings.autoRecalc;
    try {
      const content = await this.app.vault.read(file);
      const blockRegex = /```calc(?:[^\n]*)\n([\s\S]*?)```/g;
      const blocks: string[] = [];
      let match: RegExpExecArray | null;
      while ((match = blockRegex.exec(content)) !== null) {
        blocks.push(match[1]);
      }

      if (!blocks.length) {
        this.calc.clearScope(file.path);
        this.currentScope = null;
        this.refreshVariablesView(null);
        new Notice("No calc blocks found in this note.");
        return;
      }

      this.calc.clearScope(file.path);
      if (!originalAutoRecalc) this.settings.autoRecalc = true;

      const ctx = {
        sourcePath: file.path,
        docId: file.path,
        frontmatter: this.app.metadataCache.getFileCache(file)?.frontmatter ?? null,
        getSectionInfo: () => null,
        addChild: () => {}
      } as unknown as MarkdownPostProcessorContext;

      const errors: string[] = [];
      for (const block of blocks) {
        const result = await this.calc.evaluateBlock(block, ctx);
        const errorNodes = result.querySelectorAll<HTMLElement>(".calc-error");
        errorNodes.forEach(node => {
          const text = node.textContent?.trim();
          if (text) errors.push(text);
        });
      }

      this.currentScope = this.calc.getScope(file.path);
      this.refreshVariablesView(this.currentScope);

      if (errors.length) {
        const [firstError] = errors;
        new Notice(`Recalculated with ${errors.length} error${errors.length === 1 ? "" : "s"}. ${firstError}`);
      } else {
        new Notice("Calc blocks recalculated successfully.");
      }
    } catch (error: any) {
      console.error("Failed to recalculate note", error);
      new Notice(`Failed to recalculate: ${error?.message ?? error}`);
    } finally {
      this.settings.autoRecalc = originalAutoRecalc;
=======
  private getEvaluationKey(source: string, el: HTMLElement, ctx: MarkdownPostProcessorContext) {
    const file = ctx.sourcePath ?? "untitled";
    const section = ctx.getSectionInfo(el);
    if (section) return `${file}::${section.lineStart}-${section.lineEnd}`;
    return `${file}::${source}`;
  }

  private shouldBypassThrottle() {
    return Date.now() < this.bypassThrottleUntil;
  }

  private runEvaluationNow(key: string, evaluate: () => Promise<void>): Promise<void> {
    const pending = this.evalQueue.get(key);
    if (!pending) return evaluate();

    window.clearTimeout(pending.timerId);
    this.evalQueue.delete(key);
    return evaluate().then(() => pending.resolve()).catch((err) => {
      pending.reject(err);
      throw err;
    });
  }

  private scheduleEvaluation(key: string, evaluate: () => Promise<void>): Promise<void> {
    const existing = this.evalQueue.get(key);
    if (existing) {
      existing.evaluate = evaluate;
      window.clearTimeout(existing.timerId);
      existing.timerId = window.setTimeout(() => this.flushEvaluation(key), this.settings.evaluationThrottleMs);
      return existing.promise;
    }

    let resolve!: () => void;
    let reject!: (reason?: unknown) => void;
    const promise = new Promise<void>((res, rej) => { resolve = res; reject = rej; });
    const timerId = window.setTimeout(() => this.flushEvaluation(key), this.settings.evaluationThrottleMs);
    this.evalQueue.set(key, { evaluate, promise, resolve, reject, timerId });
    return promise;
  }

  private async flushEvaluation(key: string) {
    const pending = this.evalQueue.get(key);
    if (!pending) return;
    this.evalQueue.delete(key);
    try {
      await pending.evaluate();
      pending.resolve();
    } catch (err) {
      pending.reject(err);
>>>>>>> b28e4724
    }
  }

  async onunload() {
    console.log("Unloading Engineering Toolkit");
    this.app.workspace.getLeavesOfType(VIEW_TYPE_VARS).forEach(l => l.detach());
  }

  insertUnitIntoActiveEditor(unit: string): boolean {
    const view = this.app.workspace.getActiveViewOfType(MarkdownView);
    if (!view) return false;
    view.editor.replaceSelection(unit);
    return true;
  }

  async loadSettings() {
    const raw = (await this.loadData()) as Partial<ToolkitData> | undefined;
    if (raw && "settings" in raw) {
      this.settings = Object.assign({}, DEFAULT_SETTINGS, raw.settings ?? {});
      this.loadedGlobalVars = raw.globalVars ?? {};
    } else {
      this.settings = Object.assign({}, DEFAULT_SETTINGS, raw ?? {});
      const legacy = raw as any;
      this.loadedGlobalVars = legacy?.globalVars ?? {};
    }

    this.settings.modelViewerDefaults = Object.assign(
      {},
      DEFAULT_SETTINGS.modelViewerDefaults,
      this.settings.modelViewerDefaults ?? {},
    );
    if (typeof this.settings.variablesPanelEnabled !== "boolean") {
      this.settings.variablesPanelEnabled = DEFAULT_SETTINGS.variablesPanelEnabled;
    }
    if (typeof this.settings.labJournalEnabled !== "boolean") {
      this.settings.labJournalEnabled = DEFAULT_SETTINGS.labJournalEnabled;
    }
    if (typeof this.settings.diagramHelpersEnabled !== "boolean") {
      this.settings.diagramHelpersEnabled = DEFAULT_SETTINGS.diagramHelpersEnabled;
    }
    if (typeof this.settings.modelEmbedsEnabled !== "boolean") {
      this.settings.modelEmbedsEnabled = DEFAULT_SETTINGS.modelEmbedsEnabled;
    }
    if (typeof this.settings.autocompleteEnabled !== "boolean") {
      this.settings.autocompleteEnabled = DEFAULT_SETTINGS.autocompleteEnabled;
    }
    if (!this.settings.labIndexPath) {
      this.settings.labIndexPath = DEFAULT_SETTINGS.labIndexPath;
    }
    if (!this.settings.labNoteTemplate) {
      this.settings.labNoteTemplate = DEFAULT_SETTINGS.labNoteTemplate;
    }
    if (!this.settings.labNoteTemplatePresetId) {
      this.settings.labNoteTemplatePresetId = DEFAULT_SETTINGS.labNoteTemplatePresetId;
    }
    if (typeof this.settings.latexFormatting !== "boolean") {
      this.settings.latexFormatting = DEFAULT_SETTINGS.latexFormatting;
    }
  }
  async saveSettings() {
    await this.saveToolkitData();
  }

  async applyFeatureToggles() {
    if (!this.settings.variablesPanelEnabled) {
      this.app.workspace.getLeavesOfType(VIEW_TYPE_VARS).forEach(leaf => leaf.detach());
      this.varsLeaf = null;
    }
  }

  async saveToolkitData() {
    const data: ToolkitData = {
      settings: this.settings,
      globalVars: this.calc ? this.calc.serializeGlobalVars() : this.loadedGlobalVars
    };
    this.loadedGlobalVars = data.globalVars;
    await this.saveData(data);
  }

  getCalcEngine(): CalcEngine { return this.calc; }

  async prompt(message: string): Promise<string | null> {
    return new Promise(resolve => {
      const modal = new (class extends (window as any).Modal {
        value = "";
        onOpen() {
          const { contentEl } = this;
          contentEl.empty();
          contentEl.createEl("h3", { text: message });
          const input = contentEl.createEl("input", { type: "text" });
          input.focus();
          input.onkeydown = (e: KeyboardEvent) => {
            if (e.key === "Enter") { this.value = input.value; this.close(); }
          };
          const btn = contentEl.createEl("button", { text: "OK" });
          btn.onclick = () => { this.value = input.value; this.close(); };
        }
        onClose() { resolve(this.value || null); }
      })(this.app);
      modal.open();
    });
  }
<<<<<<< HEAD

}

interface DiagramIntegration {
  key: string;
  name: string;
  description?: string;
  pluginId: string;
  fileExtension: string;
  defaultFolder: string;
  defaultFrontmatter?: string;
  embedPrefix?: string;
  embedSuffix?: string;
}

function escapeRegExp(value: string): string {
  return value.replace(/[.*+?^${}()|[\]\\]/g, "\\$&");
}

function extractComment(rhs: string): { leading: string; comment: string } {
  let body = rhs;
  let comment = "";
  const commentMarkers = ["//", "#"]; // preserve whichever comes first
  let idx = -1;
  for (const marker of commentMarkers) {
    const markerIndex = body.indexOf(marker);
    if (markerIndex !== -1 && (idx === -1 || markerIndex < idx)) {
      idx = markerIndex;
    }
  }
  if (idx !== -1) {
    comment = body.slice(idx);
    body = body.slice(0, idx);
  }
  const leading = body.match(/^\s*/)?.[0] ?? "";
  return { leading, comment };
=======
}

interface PendingEvaluation {
  evaluate: () => Promise<void>;
  promise: Promise<void>;
  resolve: () => void;
  reject: (reason?: unknown) => void;
  timerId: number;
>>>>>>> b28e4724
}<|MERGE_RESOLUTION|>--- conflicted
+++ resolved
@@ -15,10 +15,11 @@
   calc: CalcEngine;
   private varsLeaf: WorkspaceLeaf | null = null;
   private currentScope: NoteScope | null = null;
-<<<<<<< HEAD
   private loadedGlobalVars: Record<string, GlobalVarEntry> = {};
   public modelViewerAvailable = false;
   private completionManager!: ScopeCompletionManager;
+  private evalQueue = new Map<string, PendingEvaluation>();
+  private bypassThrottleUntil = 0;
   private diagramIntegrations: DiagramIntegration[] = [
     {
       key: "excalidraw",
@@ -54,10 +55,6 @@
     },
   ];
   private exporter!: PythonExporter;
-=======
-  private evalQueue = new Map<string, PendingEvaluation>();
-  private bypassThrottleUntil = 0;
->>>>>>> b28e4724
 
   async onload() {
     console.log("Loading Engineering Toolkit");
@@ -86,12 +83,21 @@
     });
 
     this.registerMarkdownCodeBlockProcessor("calc", async (source, el, ctx) => {
-<<<<<<< HEAD
-      const out = await this.calc.evaluateBlock(source, ctx);
-      el.appendChild(out);
-      const scope = this.calc.getScope(ctx.sourcePath || "untitled");
-      this.currentScope = scope;
-      this.refreshVariablesView(scope);
+      const key = this.getEvaluationKey(source, el, ctx);
+      const evaluate = async () => {
+        const out = await this.calc.evaluateBlock(source, ctx);
+        el.empty();
+        el.appendChild(out);
+        const scope = this.calc.getScope(ctx.sourcePath || "untitled");
+        this.currentScope = scope;
+        this.refreshVariablesView(scope);
+      };
+
+      if (this.shouldBypassThrottle()) {
+        await this.runEvaluationNow(key, evaluate);
+      } else {
+        await this.scheduleEvaluation(key, evaluate);
+      }
     });
 
     this.registerMarkdownPostProcessor(async (el, ctx) => {
@@ -147,26 +153,15 @@
         this.currentScope = this.calc.getScope(filePath);
         this.refreshVariablesView(this.currentScope);
       }
-=======
-      const key = this.getEvaluationKey(source, el, ctx);
-      const evaluate = async () => {
-        const out = await this.calc.evaluateBlock(source, ctx);
-        el.empty();
-        el.appendChild(out);
-        this.currentScope = this.calc.getScope(ctx.sourcePath ?? "untitled");
-      };
-
-      if (this.shouldBypassThrottle()) {
-        return this.runEvaluationNow(key, evaluate);
-      }
-      return this.scheduleEvaluation(key, evaluate);
->>>>>>> b28e4724
     });
 
     this.addCommand({
       id: "recalculate-note",
       name: "Recalculate current note",
-      callback: async () => { await this.recalculateActiveNote(); }
+      callback: async () => {
+        this.bypassThrottleUntil = Date.now() + Math.max(2 * this.settings.evaluationThrottleMs, 500);
+        await this.recalculateActiveNote();
+      }
     });
 
     this.addCommand({
@@ -189,7 +184,6 @@
       id: "toggle-auto-recalc",
       name: "Toggle auto recalc",
       callback: async () => {
-<<<<<<< HEAD
         this.settings.autoRecalc = !this.settings.autoRecalc;
         await this.saveSettings();
         const mode = this.settings.autoRecalc ? "enabled" : "disabled";
@@ -204,9 +198,6 @@
       id: "reset-current-scope",
       name: "Reset current note scope",
       callback: () => {
-=======
-        this.bypassThrottleUntil = Date.now() + Math.max(2 * this.settings.evaluationThrottleMs, 500);
->>>>>>> b28e4724
         const file = this.app.workspace.getActiveFile();
         if (!file) return;
         this.calc.clearScope(file.path);
@@ -301,7 +292,6 @@
     }
   }
 
-<<<<<<< HEAD
   getGlobalVariables() {
     return this.calc?.getGlobalVariables() ?? new Map();
   }
@@ -341,6 +331,61 @@
     for (const unit of this.calc.listKnownUnits()) add(unit, "Unit", "constant");
 
     return completions;
+  }
+
+  private getEvaluationKey(source: string, el: HTMLElement, ctx: MarkdownPostProcessorContext) {
+    const file = ctx.sourcePath || "untitled";
+    const section = ctx.getSectionInfo?.(el);
+    if (section) return `${file}::${section.lineStart}-${section.lineEnd}`;
+    return `${file}::${hashString(source)}`;
+  }
+
+  private shouldBypassThrottle() {
+    return Date.now() < this.bypassThrottleUntil;
+  }
+
+  private async runEvaluationNow(key: string, evaluate: () => Promise<void>): Promise<void> {
+    const pending = this.evalQueue.get(key);
+    if (!pending) return evaluate();
+
+    window.clearTimeout(pending.timerId);
+    this.evalQueue.delete(key);
+    try {
+      await evaluate();
+      pending.resolve();
+    } catch (error) {
+      pending.reject(error);
+      throw error;
+    }
+  }
+
+  private scheduleEvaluation(key: string, evaluate: () => Promise<void>): Promise<void> {
+    const existing = this.evalQueue.get(key);
+    if (existing) {
+      existing.evaluate = evaluate;
+      window.clearTimeout(existing.timerId);
+      existing.timerId = window.setTimeout(() => this.flushEvaluation(key), this.settings.evaluationThrottleMs);
+      return existing.promise;
+    }
+
+    let resolve!: () => void;
+    let reject!: (reason?: unknown) => void;
+    const promise = new Promise<void>((res, rej) => { resolve = res; reject = rej; });
+    const timerId = window.setTimeout(() => this.flushEvaluation(key), this.settings.evaluationThrottleMs);
+    this.evalQueue.set(key, { evaluate, promise, resolve, reject, timerId });
+    return promise;
+  }
+
+  private async flushEvaluation(key: string) {
+    const pending = this.evalQueue.get(key);
+    if (!pending) return;
+    this.evalQueue.delete(key);
+    try {
+      await pending.evaluate();
+      pending.resolve();
+    } catch (error) {
+      pending.reject(error);
+    }
   }
 
   private async insertDiagramFlow(preselectedKey?: string) {
@@ -653,62 +698,13 @@
       new Notice(`Failed to recalculate: ${error?.message ?? error}`);
     } finally {
       this.settings.autoRecalc = originalAutoRecalc;
-=======
-  private getEvaluationKey(source: string, el: HTMLElement, ctx: MarkdownPostProcessorContext) {
-    const file = ctx.sourcePath ?? "untitled";
-    const section = ctx.getSectionInfo(el);
-    if (section) return `${file}::${section.lineStart}-${section.lineEnd}`;
-    return `${file}::${source}`;
-  }
-
-  private shouldBypassThrottle() {
-    return Date.now() < this.bypassThrottleUntil;
-  }
-
-  private runEvaluationNow(key: string, evaluate: () => Promise<void>): Promise<void> {
-    const pending = this.evalQueue.get(key);
-    if (!pending) return evaluate();
-
-    window.clearTimeout(pending.timerId);
-    this.evalQueue.delete(key);
-    return evaluate().then(() => pending.resolve()).catch((err) => {
-      pending.reject(err);
-      throw err;
-    });
-  }
-
-  private scheduleEvaluation(key: string, evaluate: () => Promise<void>): Promise<void> {
-    const existing = this.evalQueue.get(key);
-    if (existing) {
-      existing.evaluate = evaluate;
-      window.clearTimeout(existing.timerId);
-      existing.timerId = window.setTimeout(() => this.flushEvaluation(key), this.settings.evaluationThrottleMs);
-      return existing.promise;
-    }
-
-    let resolve!: () => void;
-    let reject!: (reason?: unknown) => void;
-    const promise = new Promise<void>((res, rej) => { resolve = res; reject = rej; });
-    const timerId = window.setTimeout(() => this.flushEvaluation(key), this.settings.evaluationThrottleMs);
-    this.evalQueue.set(key, { evaluate, promise, resolve, reject, timerId });
-    return promise;
-  }
-
-  private async flushEvaluation(key: string) {
-    const pending = this.evalQueue.get(key);
-    if (!pending) return;
-    this.evalQueue.delete(key);
-    try {
-      await pending.evaluate();
-      pending.resolve();
-    } catch (err) {
-      pending.reject(err);
->>>>>>> b28e4724
     }
   }
 
   async onunload() {
     console.log("Unloading Engineering Toolkit");
+    for (const pending of this.evalQueue.values()) window.clearTimeout(pending.timerId);
+    this.evalQueue.clear();
     this.app.workspace.getLeavesOfType(VIEW_TYPE_VARS).forEach(l => l.detach());
   }
 
@@ -749,6 +745,9 @@
     }
     if (typeof this.settings.autocompleteEnabled !== "boolean") {
       this.settings.autocompleteEnabled = DEFAULT_SETTINGS.autocompleteEnabled;
+    }
+    if (!Number.isFinite(this.settings.evaluationThrottleMs)) {
+      this.settings.evaluationThrottleMs = DEFAULT_SETTINGS.evaluationThrottleMs;
     }
     if (!this.settings.labIndexPath) {
       this.settings.labIndexPath = DEFAULT_SETTINGS.labIndexPath;
@@ -806,7 +805,6 @@
       modal.open();
     });
   }
-<<<<<<< HEAD
 
 }
 
@@ -843,7 +841,15 @@
   }
   const leading = body.match(/^\s*/)?.[0] ?? "";
   return { leading, comment };
-=======
+}
+
+function hashString(value: string): string {
+  let hash = 0;
+  for (let i = 0; i < value.length; i++) {
+    hash = (hash << 5) - hash + value.charCodeAt(i);
+    hash |= 0;
+  }
+  return Math.abs(hash).toString(36);
 }
 
 interface PendingEvaluation {
@@ -852,5 +858,4 @@
   resolve: () => void;
   reject: (reason?: unknown) => void;
   timerId: number;
->>>>>>> b28e4724
 }