<<<<<<< HEAD
import { Notice, Plugin, WorkspaceLeaf, MarkdownView } from "obsidian";
=======
import { Plugin, MarkdownPostProcessorContext, WorkspaceLeaf, Editor } from "obsidian";
>>>>>>> 64188d85
import { DEFAULT_SETTINGS, ToolkitSettingTab } from "./settings";
import type { ToolkitSettings, NoteScope } from "./utils/types";
import { CalcEngine } from "./calcEngine";
import { VariablesView, VIEW_TYPE_VARS } from "./variablesView";
import { createExperimentNote } from "./labJournal";
import { UnitPickerModal } from "./unitPicker";

export default class EngineeringToolkitPlugin extends Plugin {
  settings: ToolkitSettings;
  private calc: CalcEngine;
  private varsLeaf: WorkspaceLeaf | null = null;
  private currentScope: NoteScope | null = null;

  async onload() {
    console.log("Loading Engineering Toolkit");
    await this.loadSettings();
    this.calc = new CalcEngine(this);

    this.addSettingTab(new ToolkitSettingTab(this.app, this));

    this.registerView(VIEW_TYPE_VARS, (leaf) => new VariablesView(leaf, this));
    this.addCommand({
      id: "open-variables-view",
      name: "Open Variables Panel",
      callback: async () => { await this.openVariablesView(); }
    });

    this.registerMarkdownCodeBlockProcessor("calc", async (source, el, ctx) => {
      const out = await this.calc.evaluateBlock(source, ctx);
      el.appendChild(out);
      const scope = this.calc.getScope(ctx.sourcePath || "untitled");
      this.currentScope = scope;
      this.refreshVariablesView(scope);
    });

    this.registerMarkdownPostProcessor(async (el, ctx) => {
      const textNodes: Text[] = [];
      const walker = document.createTreeWalker(el, NodeFilter.SHOW_TEXT);
      let node: Node | null;
      while ((node = walker.nextNode())) {
        textNodes.push(node as Text);
      }

      const inlinePattern = /(^|[^\S\r\n])=\s+([^=\n]+?)(?=(?:\s{2,}|\n|[.,;:!?](?![0-9A-Za-z])|$))/g;
      const filePath = ctx.sourcePath || "untitled";
      let matched = false;

      for (const textNode of textNodes) {
        const parent = textNode.parentElement;
        if (!parent) continue;
        if (parent.closest("code, pre, .calc-output, .calc-inline")) continue;

        const content = textNode.nodeValue;
        if (!content) continue;

        inlinePattern.lastIndex = 0;
        let lastIndex = 0;
        let match: RegExpExecArray | null;
        let hasReplacement = false;
        const frag = document.createDocumentFragment();

        while ((match = inlinePattern.exec(content)) !== null) {
          hasReplacement = true;
          const leading = match[1] ?? "";
          const start = match.index;
          const before = content.slice(lastIndex, start) + leading;
          if (before) frag.appendChild(document.createTextNode(before));

          const expr = match[2].trim();
          const span = await this.calc.evaluateInline(expr, ctx);
          frag.appendChild(span);

          lastIndex = inlinePattern.lastIndex;
        }

        if (!hasReplacement) continue;

        const tail = content.slice(lastIndex);
        if (tail) frag.appendChild(document.createTextNode(tail));

        textNode.replaceWith(frag);
        matched = true;
      }

      if (matched) {
        this.currentScope = this.calc.getScope(filePath);
        this.refreshVariablesView(this.currentScope);
      }
    });

    this.addCommand({
      id: "recalculate-note",
      name: "Recalculate current note",
      callback: async () => { await this.recalculateActiveNote(); }
    });

    this.addCommand({
      id: "toggle-auto-recalc",
      name: "Toggle auto recalc",
      callback: async () => {
        this.settings.autoRecalc = !this.settings.autoRecalc;
        await this.saveSettings();
        const mode = this.settings.autoRecalc ? "enabled" : "disabled";
        const extra = this.settings.autoRecalc
          ? "Calculations will refresh automatically."
          : "Existing results will persist until you manually recalculate.";
        new Notice(`Auto recalc ${mode}. ${extra}`);
      }
    });

    this.addCommand({
      id: "new-experiment-note",
      name: "New Experiment Note",
      callback: async () => { await createExperimentNote(this); }
    });

    this.addCommand({
<<<<<<< HEAD
      id: "open-unit-picker",
      name: "Insert Unit from Picker",
      callback: () => {
        const modal = new UnitPickerModal(this);
        modal.open();
=======
      id: "insert-unit-conversion",
      name: "Insert unit conversion",
      editorCallback: async (editor: Editor) => {
        const source = await this.prompt("Enter value and unit to convert (e.g., 5 m)");
        if (!source) return;
        const target = await this.prompt("Enter target unit (e.g., ft)");
        if (!target) return;

        const cursor = editor.getCursor();
        const line = `${source.trim()} -> ${target.trim()}`;
        editor.replaceRange(`${line}\n`, cursor);
        editor.setCursor({ line: cursor.line + 1, ch: 0 });
>>>>>>> 64188d85
      }
    });

    this.registerEvent(this.app.workspace.on("file-open", async (f) => {
      if (!f) return;
      this.refreshVariablesView(null);
    }));
  }

  async openVariablesView() {
    if (!this.varsLeaf || this.varsLeaf?.getViewState().type !== VIEW_TYPE_VARS) {
      this.varsLeaf = this.app.workspace.getRightLeaf(false);
      await this.varsLeaf.setViewState({ type: VIEW_TYPE_VARS, active: true });
    }
    this.app.workspace.revealLeaf(this.varsLeaf);
    this.refreshVariablesView(this.currentScope);
  }

  refreshVariablesView(scope: NoteScope | null) {
    const leaves = this.app.workspace.getLeavesOfType(VIEW_TYPE_VARS);
    for (const leaf of leaves) {
      (leaf.view as VariablesView).renderScope(scope || undefined);
    }
  }

  private async recalculateActiveNote() {
    const file = this.app.workspace.getActiveFile();
    if (!file) return;
    this.calc.clearScope(file.path);
    await this.app.workspace.getLeaf(false).openFile(file);
  }

  async onunload() {
    console.log("Unloading Engineering Toolkit");
    this.app.workspace.getLeavesOfType(VIEW_TYPE_VARS).forEach(l => l.detach());
  }

  insertUnitIntoActiveEditor(unit: string): boolean {
    const view = this.app.workspace.getActiveViewOfType(MarkdownView);
    if (!view) return false;
    view.editor.replaceSelection(unit);
    return true;
  }

  async loadSettings() {
    this.settings = Object.assign({}, DEFAULT_SETTINGS, await this.loadData());
  }
  async saveSettings() {
    await this.saveData(this.settings);
  }

  async prompt(message: string): Promise<string | null> {
    return new Promise(resolve => {
      const modal = new (class extends (window as any).Modal {
        value = "";
        onOpen() {
          const { contentEl } = this;
          contentEl.empty();
          contentEl.createEl("h3", { text: message });
          const input = contentEl.createEl("input", { type: "text" });
          input.focus();
          input.onkeydown = (e: KeyboardEvent) => {
            if (e.key === "Enter") { this.value = input.value; this.close(); }
          };
          const btn = contentEl.createEl("button", { text: "OK" });
          btn.onclick = () => { this.value = input.value; this.close(); };
        }
        onClose() { resolve(this.value || null); }
      })(this.app);
      modal.open();
    });
  }
}<|MERGE_RESOLUTION|>--- conflicted
+++ resolved
@@ -1,8 +1,4 @@
-<<<<<<< HEAD
-import { Notice, Plugin, WorkspaceLeaf, MarkdownView } from "obsidian";
-=======
-import { Plugin, MarkdownPostProcessorContext, WorkspaceLeaf, Editor } from "obsidian";
->>>>>>> 64188d85
+import { Notice, Plugin, WorkspaceLeaf, MarkdownView, Editor } from "obsidian";
 import { DEFAULT_SETTINGS, ToolkitSettingTab } from "./settings";
 import type { ToolkitSettings, NoteScope } from "./utils/types";
 import { CalcEngine } from "./calcEngine";
@@ -120,13 +116,6 @@
     });
 
     this.addCommand({
-<<<<<<< HEAD
-      id: "open-unit-picker",
-      name: "Insert Unit from Picker",
-      callback: () => {
-        const modal = new UnitPickerModal(this);
-        modal.open();
-=======
       id: "insert-unit-conversion",
       name: "Insert unit conversion",
       editorCallback: async (editor: Editor) => {
@@ -139,7 +128,15 @@
         const line = `${source.trim()} -> ${target.trim()}`;
         editor.replaceRange(`${line}\n`, cursor);
         editor.setCursor({ line: cursor.line + 1, ch: 0 });
->>>>>>> 64188d85
+      }
+    });
+
+    this.addCommand({
+      id: "open-unit-picker",
+      name: "Insert Unit from Picker",
+      callback: () => {
+        const modal = new UnitPickerModal(this);
+        modal.open();
       }
     });
 
