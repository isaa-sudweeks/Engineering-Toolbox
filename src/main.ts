--- conflicted
+++ resolved
@@ -1,8 +1,4 @@
-<<<<<<< HEAD
-import { Notice, Plugin, WorkspaceLeaf } from "obsidian";
-=======
-import { Plugin, MarkdownPostProcessorContext, WorkspaceLeaf, MarkdownView } from "obsidian";
->>>>>>> a7cab3b9
+import { Notice, Plugin, WorkspaceLeaf, MarkdownView } from "obsidian";
 import { DEFAULT_SETTINGS, ToolkitSettingTab } from "./settings";
 import type { ToolkitSettings, NoteScope } from "./utils/types";
 import { CalcEngine } from "./calcEngine";
