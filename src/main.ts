--- conflicted
+++ resolved
@@ -1,8 +1,5 @@
-<<<<<<< HEAD
 import { Notice, Plugin, WorkspaceLeaf, MarkdownView, Editor, SuggestModal, TFile, normalizePath } from "obsidian";
-=======
-import { Notice, Plugin, MarkdownPostProcessorContext, WorkspaceLeaf } from "obsidian";
->>>>>>> 3fe1c73c
+import type { MarkdownPostProcessorContext } from "obsidian";
 import { DEFAULT_SETTINGS, ToolkitSettingTab } from "./settings";
 import type { ToolkitSettings, NoteScope, GlobalVarEntry, ToolkitData } from "./utils/types";
 import { CalcEngine } from "./calcEngine";
@@ -150,7 +147,6 @@
       id: "toggle-auto-recalc",
       name: "Toggle auto recalc",
       callback: async () => {
-<<<<<<< HEAD
         this.settings.autoRecalc = !this.settings.autoRecalc;
         await this.saveSettings();
         const mode = this.settings.autoRecalc ? "enabled" : "disabled";
@@ -158,68 +154,6 @@
           ? "Calculations will refresh automatically."
           : "Existing results will persist until you manually recalculate.";
         new Notice(`Auto recalc ${mode}. ${extra}`);
-=======
-        const file = this.app.workspace.getActiveFile();
-        if (!file) {
-          new Notice("No active file to recalculate.");
-          return;
-        }
-
-        const originalAutoRecalc = this.settings.autoRecalc;
-        try {
-          const content = await this.app.vault.read(file);
-          const blockRegex = /```calc(?:[^\n]*)\n([\s\S]*?)```/g;
-          const blocks: string[] = [];
-          let match: RegExpExecArray | null;
-          while ((match = blockRegex.exec(content)) !== null) {
-            blocks.push(match[1]);
-          }
-
-          if (!blocks.length) {
-            this.calc.clearScope(file.path);
-            this.currentScope = null;
-            this.refreshVariablesView(null);
-            new Notice("No calc blocks found in this note.");
-            return;
-          }
-
-          this.calc.clearScope(file.path);
-          if (!originalAutoRecalc) this.settings.autoRecalc = true;
-
-          const ctx = {
-            sourcePath: file.path,
-            docId: file.path,
-            frontmatter: this.app.metadataCache.getFileCache(file)?.frontmatter ?? null,
-            getSectionInfo: () => null,
-            addChild: () => {}
-          } as unknown as MarkdownPostProcessorContext;
-
-          const errors: string[] = [];
-          for (const block of blocks) {
-            const result = await this.calc.evaluateBlock(block, ctx);
-            const errorNodes = result.querySelectorAll<HTMLElement>(".calc-error");
-            errorNodes.forEach(node => {
-              const text = node.textContent?.trim();
-              if (text) errors.push(text);
-            });
-          }
-
-          this.currentScope = (this.calc as any)["getScope"](file.path);
-          this.refreshVariablesView(this.currentScope);
-
-          if (errors.length) {
-            const [firstError] = errors;
-            new Notice(`Recalculated with ${errors.length} error${errors.length === 1 ? "" : "s"}. ${firstError}`);
-          } else {
-            new Notice("Calc blocks recalculated successfully.");
-          }
-        } catch (e: any) {
-          console.error("Failed to recalculate note", e);
-          new Notice(`Failed to recalculate: ${e?.message ?? e}`);
-        } finally {
-          this.settings.autoRecalc = originalAutoRecalc;
-        }
->>>>>>> 3fe1c73c
       }
     });
 
@@ -565,9 +499,65 @@
 
   async recalculateActiveNote() {
     const file = this.app.workspace.getActiveFile();
-    if (!file) return;
-    this.calc.clearScope(file.path);
-    await this.app.workspace.getLeaf(false).openFile(file);
+    if (!file) {
+      new Notice("No active file to recalculate.");
+      return;
+    }
+
+    const originalAutoRecalc = this.settings.autoRecalc;
+    try {
+      const content = await this.app.vault.read(file);
+      const blockRegex = /```calc(?:[^\n]*)\n([\s\S]*?)```/g;
+      const blocks: string[] = [];
+      let match: RegExpExecArray | null;
+      while ((match = blockRegex.exec(content)) !== null) {
+        blocks.push(match[1]);
+      }
+
+      if (!blocks.length) {
+        this.calc.clearScope(file.path);
+        this.currentScope = null;
+        this.refreshVariablesView(null);
+        new Notice("No calc blocks found in this note.");
+        return;
+      }
+
+      this.calc.clearScope(file.path);
+      if (!originalAutoRecalc) this.settings.autoRecalc = true;
+
+      const ctx = {
+        sourcePath: file.path,
+        docId: file.path,
+        frontmatter: this.app.metadataCache.getFileCache(file)?.frontmatter ?? null,
+        getSectionInfo: () => null,
+        addChild: () => {}
+      } as unknown as MarkdownPostProcessorContext;
+
+      const errors: string[] = [];
+      for (const block of blocks) {
+        const result = await this.calc.evaluateBlock(block, ctx);
+        const errorNodes = result.querySelectorAll<HTMLElement>(".calc-error");
+        errorNodes.forEach(node => {
+          const text = node.textContent?.trim();
+          if (text) errors.push(text);
+        });
+      }
+
+      this.currentScope = this.calc.getScope(file.path);
+      this.refreshVariablesView(this.currentScope);
+
+      if (errors.length) {
+        const [firstError] = errors;
+        new Notice(`Recalculated with ${errors.length} error${errors.length === 1 ? "" : "s"}. ${firstError}`);
+      } else {
+        new Notice("Calc blocks recalculated successfully.");
+      }
+    } catch (error: any) {
+      console.error("Failed to recalculate note", error);
+      new Notice(`Failed to recalculate: ${error?.message ?? error}`);
+    } finally {
+      this.settings.autoRecalc = originalAutoRecalc;
+    }
   }
 
   async onunload() {
