import { MarkdownPostProcessorContext } from "obsidian";
<<<<<<< HEAD
import {
  math,
  formatUnitLatex,
  escapeLatex,
  normalizeUnitToSystem,
  formatValueParts,
} from "./utils/format";
import type { UnitSystem } from "./utils/format";
import type { NoteScope, VarEntry, GlobalVarEntry } from "./utils/types";
=======
import { math, formatUnit } from "./utils/format";
import type { GlobalVarEntry, NoteScope, VarEntry } from "./utils/types";
>>>>>>> origin/codex/add-api-for-managing-global-constants
import type EngineeringToolkitPlugin from "./main";

type LineResult =
  | { kind: "comment"; text: string; plain: string }
  | {
      kind: "assignment";
      name: string;
      expr: string;
      value: any;
      displayValue: any;
      display: string;
      magnitude: string;
      unit: string;
      plain: string;
    }
  | {
      kind: "conversion";
      expr: string;
      target: string;
      value: any;
      displayValue: any;
      display: string;
      magnitude: string;
      unit: string;
      plain: string;
    }
  | {
      kind: "expression";
      expr: string;
      value: any;
      displayValue: any;
      display: string;
      magnitude: string;
      unit: string;
      plain: string;
    };

export class CalcEngine {
  private plugin: EngineeringToolkitPlugin;
  private scopes = new Map<string, NoteScope>();
  private globalVars = new Map<string, GlobalVarEntry>();

  constructor(plugin: EngineeringToolkitPlugin) { this.plugin = plugin; }

  getScope(filePath: string): NoteScope {
    if (!this.scopes.has(filePath)) this.scopes.set(filePath, { vars: new Map() });
    return this.scopes.get(filePath)!;
  }
  clearScope(filePath: string) { this.scopes.delete(filePath); }

  async evaluateBlock(source: string, ctx: MarkdownPostProcessorContext): Promise<HTMLElement> {
    const container = document.createElement("div");
    container.classList.add("calc-output");

    const filePath = ctx.sourcePath || "untitled";
    if (this.plugin.settings.autoRecalc) this.clearScope(filePath);
    const scope = this.getScope(filePath);
    const useLatex = this.plugin.settings.latexFormatting;
    const system = this.plugin.settings.defaultUnitSystem;

    const lines = source.split(/\r?\n/);
    for (const raw of lines) {
      const line = raw.trim();
      if (!line) continue;
      const row = document.createElement("div");
      row.classList.add("calc-line");
      try {
        const result = this.evaluateLine(line, scope, system, raw.trim());
        row.dataset.plain = result.plain;
        if (result.kind === "comment") {
          const comment = document.createElement("span");
          comment.classList.add("calc-comment");
          comment.textContent = result.text;
          row.appendChild(comment);
        } else if (result.kind === "assignment") {
          if (useLatex) {
            const latex = buildAssignmentLatex(
              result.name,
              result.expr,
              result.displayValue,
              this.plugin.settings.sigFigs,
            );
            appendLatex(row, latex);
          } else {
            const lhs = document.createElement("span");
            lhs.classList.add("lhs");
            lhs.textContent = result.name;
            const rhs = document.createElement("span");
            rhs.classList.add("rhs");
            rhs.textContent = `= ${result.display}`;
            row.append(lhs, rhs);
          }
        } else if (result.kind === "conversion") {
          if (useLatex) {
            const latex = buildConversionLatex(
              result.expr,
              result.target,
              result.displayValue,
              this.plugin.settings.sigFigs,
            );
            appendLatex(row, latex);
          } else {
            const rhs = document.createElement("span");
            rhs.classList.add("rhs");
            rhs.textContent = `${result.expr} → ${result.target} = ${result.display}`;
            row.appendChild(rhs);
          }
        } else {
          if (useLatex) {
            const latex = buildExpressionLatex(
              result.expr,
              result.displayValue,
              this.plugin.settings.sigFigs,
            );
            appendLatex(row, latex);
          } else {
            const rhs = document.createElement("span");
            rhs.classList.add("rhs");
            rhs.textContent = result.display;
            row.appendChild(rhs);
          }
        }
      } catch (e: any) {
        row.classList.add("calc-error");
        row.textContent = `Error: ${e?.message ?? String(e)}`;
      }
      container.appendChild(row);
    }
    this.plugin.refreshVariablesView(scope);
    return container;
  }

  async evaluateInline(source: string, ctx: MarkdownPostProcessorContext): Promise<HTMLElement> {
    const span = document.createElement("span");
    span.classList.add("calc-inline");

    const statement = source.trim();
    if (!statement) return span;

    const filePath = ctx.sourcePath || "untitled";
    const scope = this.getScope(filePath);
    const system = this.plugin.settings.defaultUnitSystem;

    try {
      const result = this.evaluateLine(statement, scope, system);
      if (result.kind === "assignment") {
        const lhs = document.createElement("span");
        lhs.classList.add("lhs");
        lhs.textContent = result.name;
        const rhs = document.createElement("span");
        rhs.classList.add("rhs");
        rhs.textContent = `= ${result.display}`;
        span.append(lhs, rhs);
      } else if (result.kind === "conversion") {
        const rhs = document.createElement("span");
        rhs.classList.add("rhs");
        rhs.textContent = `= ${result.display}`;
        span.appendChild(rhs);
      } else if (result.kind === "expression") {
        const rhs = document.createElement("span");
        rhs.classList.add("rhs");
        rhs.textContent = `= ${result.display}`;
        span.appendChild(rhs);
      } else {
        span.textContent = statement;
      }
    } catch (e: any) {
      span.classList.add("calc-inline-error");
      span.textContent = `Error: ${e?.message ?? String(e)}`;
    }

    this.plugin.refreshVariablesView(scope);
    return span;
  }

  getGlobalVariables(): Map<string, VarEntry> {
    return this.globalVars;
  }

  loadGlobalVars(entries: Record<string, GlobalVarEntry> = {}) {
    this.globalVars.clear();
    const system = this.plugin.settings.defaultUnitSystem;
    for (const [name, persisted] of Object.entries(entries)) {
      if (!persisted) continue;
      const source = persisted.source ?? "";
      let value = persisted.value;
      let formatted = this.formatForDisplay(value, system);
      if (source) {
        try {
          const ctx = this.buildGlobalEvalScope(name);
          value = math.evaluate(source, ctx);
          formatted = this.formatForDisplay(value, system);
        } catch {
          // fall back to persisted fields when evaluation fails
          formatted = {
            display: persisted.display ?? formatted.display,
            magnitude: (persisted as any).magnitude ?? formatted.magnitude,
            unit: (persisted as any).unit ?? formatted.unit,
          };
        }
      }
      this.globalVars.set(name, {
        value,
        display: formatted.display,
        magnitude: formatted.magnitude,
        unit: formatted.unit,
        source,
      });
    }
  }

  getGlobalVarsSnapshot(): Array<[string, GlobalVarEntry]> {
    return Array.from(this.globalVars.entries())
      .sort((a, b) => a[0].localeCompare(b[0]))
      .map(([name, entry]) => [name, this.toGlobalEntry(entry)] as [string, GlobalVarEntry]);
  }

  serializeGlobalVars(): Record<string, GlobalVarEntry> {
    const out: Record<string, GlobalVarEntry> = {};
    for (const [name, entry] of this.globalVars.entries()) {
      out[name] = this.toGlobalEntry(entry);
    }
    return out;
  }

  async upsertGlobalVar(name: string, source: string): Promise<GlobalVarEntry> {
    const trimmedName = name.trim();
    const trimmedSource = source.trim();
    if (!trimmedName) throw new Error("Name is required");
    if (!this.isValidIdentifier(trimmedName)) throw new Error("Invalid variable name");
    if (!trimmedSource) throw new Error("Expression is required");

    const context = this.buildGlobalEvalScope(trimmedName);
    const value = math.evaluate(trimmedSource, context);
    const system = this.plugin.settings.defaultUnitSystem;
    const formatted = this.formatForDisplay(value, system);
    const entry: VarEntry = {
      value,
      display: formatted.display,
      magnitude: formatted.magnitude,
      unit: formatted.unit,
      source: trimmedSource,
    };
    this.globalVars.set(trimmedName, entry);
    await this.plugin.saveToolkitData();
    return this.toGlobalEntry(entry);
  }

  async deleteGlobalVar(name: string): Promise<void> {
    const trimmedName = name.trim();
    if (!this.globalVars.has(trimmedName)) return;
    this.globalVars.delete(trimmedName);
    await this.plugin.saveToolkitData();
  }

  private evalExpression(expr: string, scope: NoteScope): any {
    const mscope: Record<string, any> = {};
    if (this.plugin.settings.globalVarsEnabled) {
      for (const [k, v] of this.globalVars.entries()) mscope[k] = v.value;
    }
    for (const [k, v] of scope.vars.entries()) mscope[k] = v.value;
    return math.evaluate(expr, mscope);
  }

<<<<<<< HEAD
  private evaluateLine(line: string, scope: NoteScope, system: UnitSystem, sourceLine?: string): LineResult {
    if (line.startsWith("//") || line.startsWith("#")) {
      return { kind: "comment", text: line, plain: line };
    }
    if (isAssignment(line)) {
      const { name, expr } = splitAssignment(line);
      const value = this.evalExpression(expr, scope);
      const displayValue = normalizeUnitToSystem(value, system);
      const formatted = formatValueParts(
        displayValue,
        this.plugin.settings.sigFigs,
        system,
        { skipSystemConversion: true },
      );
      scope.vars.set(name, {
        value,
        magnitude: formatted.magnitude,
        unit: formatted.unit,
        display: formatted.display,
        sourceLine,
      });
      return {
        kind: "assignment",
        name,
        expr,
        value,
        displayValue,
        display: formatted.display,
        magnitude: formatted.magnitude,
        unit: formatted.unit,
        plain: `${name} = ${formatted.display}`,
      };
    }
    if (isConvert(line)) {
      const { expr, target } = splitConvert(line);
      const v = this.evalExpression(expr, scope);
      let converted = v;
      if (typeof (v as any)?.to === "function") converted = (v as any).to(target);
      const formatted = formatValueParts(
        converted,
        this.plugin.settings.sigFigs,
        system,
        { skipSystemConversion: true },
      );
      return {
        kind: "conversion",
        expr,
        target,
        value: converted,
        displayValue: converted,
        display: formatted.display,
        magnitude: formatted.magnitude,
        unit: formatted.unit,
        plain: `${expr} → ${target} = ${formatted.display}`,
      };
    }
    const value = this.evalExpression(line, scope);
    const displayValue = normalizeUnitToSystem(value, system);
    const formatted = formatValueParts(
      displayValue,
      this.plugin.settings.sigFigs,
      system,
      { skipSystemConversion: true },
    );
    return {
      kind: "expression",
      expr: line,
      value,
      displayValue,
      display: formatted.display,
      magnitude: formatted.magnitude,
      unit: formatted.unit,
      plain: `${line} = ${formatted.display}`,
    };
=======
  loadGlobalVars(entries: Record<string, GlobalVarEntry> = {}) {
    this.globalVars.clear();
    for (const [name, entry] of Object.entries(entries)) {
      if (!entry || typeof entry !== "object") continue;
      const source = entry.source ?? "";
      let value = entry.value;
      let display = entry.display ?? "";
      if (source) {
        try {
          const ctx = this.buildGlobalEvalScope(name);
          value = math.evaluate(source, ctx);
          display = formatUnit(value, this.plugin.settings.sigFigs);
        } catch (e) {
          // fall back to persisted value/display if evaluation fails
        }
      }
      if (!display && value !== undefined) {
        try { display = formatUnit(value, this.plugin.settings.sigFigs); } catch (e) {}
      }
      this.globalVars.set(name, { value, display, source });
    }
  }

  private formatForDisplay(value: any, system: UnitSystem) {
    const displayValue = normalizeUnitToSystem(value, system);
    const formatted = formatValueParts(displayValue, this.plugin.settings.sigFigs, system, { skipSystemConversion: true });
    return formatted;
  }

  private buildGlobalEvalScope(skip?: string): Record<string, any> {
    const scope: Record<string, any> = {};
    for (const [k, v] of this.globalVars.entries()) {
      if (skip && k === skip) continue;
      scope[k] = v.value;
    }
    return scope;
  }

  private toGlobalEntry(entry: VarEntry): GlobalVarEntry {
    return {
      value: entry.value,
      display: entry.display,
      magnitude: entry.magnitude,
      unit: entry.unit,
      source: entry.source ?? "",
    };
  }

  private isValidIdentifier(name: string) {
    return /^[A-Za-z_][A-Za-z0-9_]*$/.test(name);
  }

  getGlobalVarsSnapshot(): Array<[string, GlobalVarEntry]> {
    return Array.from(this.globalVars.entries()).sort((a, b) => a[0].localeCompare(b[0]));
  }

  serializeGlobalVars(): Record<string, GlobalVarEntry> {
    const out: Record<string, GlobalVarEntry> = {};
    for (const [name, entry] of this.globalVars.entries()) {
      out[name] = { ...entry, source: entry.source ?? "" };
    }
    return out;
  }

  async upsertGlobalVar(name: string, source: string): Promise<GlobalVarEntry> {
    const trimmedName = name.trim();
    const trimmedSource = source.trim();
    if (!trimmedName) throw new Error("Name is required");
    if (!this.isValidIdentifier(trimmedName)) throw new Error("Invalid variable name");
    if (!trimmedSource) throw new Error("Expression is required");

    const context = this.buildGlobalEvalScope(trimmedName);
    const value = math.evaluate(trimmedSource, context);
    const display = formatUnit(value, this.plugin.settings.sigFigs);
    const entry: GlobalVarEntry = { value, display, source: trimmedSource };
    this.globalVars.set(trimmedName, entry);
    await this.plugin.saveToolkitData();
    return entry;
  }

  async deleteGlobalVar(name: string): Promise<void> {
    const trimmedName = name.trim();
    if (!this.globalVars.has(trimmedName)) return;
    this.globalVars.delete(trimmedName);
    await this.plugin.saveToolkitData();
  }

  private buildGlobalEvalScope(skip?: string): Record<string, any> {
    const scope: Record<string, any> = {};
    for (const [k, v] of this.globalVars.entries()) {
      if (skip && k === skip) continue;
      scope[k] = v.value;
    }
    return scope;
  }

  private isValidIdentifier(name: string) {
    return /^[A-Za-z_][A-Za-z0-9_]*$/.test(name);
>>>>>>> origin/codex/add-api-for-managing-global-constants
  }
}

function isAssignment(line: string) { return /^[A-Za-z_][A-Za-z0-9_]*\s*=\s*.+$/.test(line); }
function splitAssignment(line: string) {
  const i = line.indexOf("=");
  return { name: line.slice(0, i).trim(), expr: line.slice(i + 1).trim() };
}
function isConvert(line: string) { return /\s(->|to)\s/.test(line); }
function splitConvert(line: string) {
  const m = line.match(/^(.*)\s(?:->|to)\s(.*?)$/);
  if (!m) throw new Error("Bad convert syntax. Use: expr -> unit");
  return { expr: m[1].trim(), target: m[2].trim() };
}

function appendLatex(row: HTMLElement, latex: string) {
  const wrapper = document.createElement("div");
  wrapper.classList.add("calc-equation", "mathjax-block");
  wrapper.textContent = `$$${latex}$$`;
  row.appendChild(wrapper);
}

function buildAssignmentLatex(name: string, expr: string, value: any, precision: number): string {
  const lhs = identifierToLatex(name);
  const exprTex = expressionToLatex(expr);
  const result = formatUnitLatex(value, precision);
  return wrapAligned([`${lhs} &= ${exprTex}`, `&= ${result}`]);
}

function buildConversionLatex(expr: string, target: string, value: any, precision: number): string {
  const exprTex = expressionToLatex(expr);
  const targetTex = expressionToLatex(target);
  const result = formatUnitLatex(value, precision);
  return wrapAligned([`${exprTex} &\rightarrow ${targetTex}`, `&= ${result}`]);
}

function buildExpressionLatex(expr: string, value: any, precision: number): string {
  const exprTex = expressionToLatex(expr);
  const result = formatUnitLatex(value, precision);
  return wrapAligned([`${exprTex} &= ${result}`]);
}

function expressionToLatex(expr: string): string {
  try {
    return math.parse(expr).toTex({ parenthesis: "auto" }).trim();
  } catch {
    return escapeLatex(expr);
  }
}

function identifierToLatex(name: string): string {
  try {
    return math.parse(name).toTex({ parenthesis: "auto" }).trim();
  } catch {
    return escapeLatex(name);
  }
}

function wrapAligned(lines: string[]): string {
  return `\\begin{aligned} ${lines.join(" \\\\ ")} \\end{aligned}`;
}<|MERGE_RESOLUTION|>--- conflicted
+++ resolved
@@ -1,18 +1,13 @@
 import { MarkdownPostProcessorContext } from "obsidian";
-<<<<<<< HEAD
 import {
   math,
   formatUnitLatex,
   escapeLatex,
   normalizeUnitToSystem,
   formatValueParts,
+  UnitSystem,
 } from "./utils/format";
-import type { UnitSystem } from "./utils/format";
 import type { NoteScope, VarEntry, GlobalVarEntry } from "./utils/types";
-=======
-import { math, formatUnit } from "./utils/format";
-import type { GlobalVarEntry, NoteScope, VarEntry } from "./utils/types";
->>>>>>> origin/codex/add-api-for-managing-global-constants
 import type EngineeringToolkitPlugin from "./main";
 
 type LineResult =
@@ -55,12 +50,15 @@
   private scopes = new Map<string, NoteScope>();
   private globalVars = new Map<string, GlobalVarEntry>();
 
-  constructor(plugin: EngineeringToolkitPlugin) { this.plugin = plugin; }
+  constructor(plugin: EngineeringToolkitPlugin) {
+    this.plugin = plugin;
+  }
 
   getScope(filePath: string): NoteScope {
     if (!this.scopes.has(filePath)) this.scopes.set(filePath, { vars: new Map() });
     return this.scopes.get(filePath)!;
   }
+
   clearScope(filePath: string) { this.scopes.delete(filePath); }
 
   async evaluateBlock(source: string, ctx: MarkdownPostProcessorContext): Promise<HTMLElement> {
@@ -77,11 +75,13 @@
     for (const raw of lines) {
       const line = raw.trim();
       if (!line) continue;
+
       const row = document.createElement("div");
       row.classList.add("calc-line");
       try {
         const result = this.evaluateLine(line, scope, system, raw.trim());
         row.dataset.plain = result.plain;
+
         if (result.kind === "comment") {
           const comment = document.createElement("span");
           comment.classList.add("calc-comment");
@@ -89,12 +89,7 @@
           row.appendChild(comment);
         } else if (result.kind === "assignment") {
           if (useLatex) {
-            const latex = buildAssignmentLatex(
-              result.name,
-              result.expr,
-              result.displayValue,
-              this.plugin.settings.sigFigs,
-            );
+            const latex = buildAssignmentLatex(result.name, result.expr, result.displayValue, this.plugin.settings.sigFigs);
             appendLatex(row, latex);
           } else {
             const lhs = document.createElement("span");
@@ -107,12 +102,7 @@
           }
         } else if (result.kind === "conversion") {
           if (useLatex) {
-            const latex = buildConversionLatex(
-              result.expr,
-              result.target,
-              result.displayValue,
-              this.plugin.settings.sigFigs,
-            );
+            const latex = buildConversionLatex(result.expr, result.target, result.displayValue, this.plugin.settings.sigFigs);
             appendLatex(row, latex);
           } else {
             const rhs = document.createElement("span");
@@ -122,11 +112,7 @@
           }
         } else {
           if (useLatex) {
-            const latex = buildExpressionLatex(
-              result.expr,
-              result.displayValue,
-              this.plugin.settings.sigFigs,
-            );
+            const latex = buildExpressionLatex(result.expr, result.displayValue, this.plugin.settings.sigFigs);
             appendLatex(row, latex);
           } else {
             const rhs = document.createElement("span");
@@ -135,12 +121,13 @@
             row.appendChild(rhs);
           }
         }
-      } catch (e: any) {
+      } catch (error: any) {
         row.classList.add("calc-error");
-        row.textContent = `Error: ${e?.message ?? String(e)}`;
+        row.textContent = `Error: ${error?.message ?? String(error)}`;
       }
       container.appendChild(row);
     }
+
     this.plugin.refreshVariablesView(scope);
     return container;
   }
@@ -166,12 +153,7 @@
         rhs.classList.add("rhs");
         rhs.textContent = `= ${result.display}`;
         span.append(lhs, rhs);
-      } else if (result.kind === "conversion") {
-        const rhs = document.createElement("span");
-        rhs.classList.add("rhs");
-        rhs.textContent = `= ${result.display}`;
-        span.appendChild(rhs);
-      } else if (result.kind === "expression") {
+      } else if (result.kind === "conversion" || result.kind === "expression") {
         const rhs = document.createElement("span");
         rhs.classList.add("rhs");
         rhs.textContent = `= ${result.display}`;
@@ -179,38 +161,37 @@
       } else {
         span.textContent = statement;
       }
-    } catch (e: any) {
+    } catch (error: any) {
       span.classList.add("calc-inline-error");
-      span.textContent = `Error: ${e?.message ?? String(e)}`;
+      span.textContent = `Error: ${error?.message ?? String(error)}`;
     }
 
     this.plugin.refreshVariablesView(scope);
     return span;
   }
 
-  getGlobalVariables(): Map<string, VarEntry> {
+  getGlobalVariables(): Map<string, GlobalVarEntry> {
     return this.globalVars;
   }
 
   loadGlobalVars(entries: Record<string, GlobalVarEntry> = {}) {
     this.globalVars.clear();
     const system = this.plugin.settings.defaultUnitSystem;
-    for (const [name, persisted] of Object.entries(entries)) {
-      if (!persisted) continue;
-      const source = persisted.source ?? "";
-      let value = persisted.value;
+    for (const [name, entry] of Object.entries(entries)) {
+      if (!entry) continue;
+      const source = entry.source ?? "";
+      let value = entry.value;
       let formatted = this.formatForDisplay(value, system);
       if (source) {
         try {
-          const ctx = this.buildGlobalEvalScope(name);
-          value = math.evaluate(source, ctx);
+          const scope = this.buildGlobalEvalScope(name);
+          value = math.evaluate(source, scope);
           formatted = this.formatForDisplay(value, system);
         } catch {
-          // fall back to persisted fields when evaluation fails
           formatted = {
-            display: persisted.display ?? formatted.display,
-            magnitude: (persisted as any).magnitude ?? formatted.magnitude,
-            unit: (persisted as any).unit ?? formatted.unit,
+            display: entry.display ?? formatted.display,
+            magnitude: entry.magnitude ?? formatted.magnitude,
+            unit: entry.unit ?? formatted.unit,
           };
         }
       }
@@ -249,7 +230,8 @@
     const value = math.evaluate(trimmedSource, context);
     const system = this.plugin.settings.defaultUnitSystem;
     const formatted = this.formatForDisplay(value, system);
-    const entry: VarEntry = {
+
+    const entry: GlobalVarEntry = {
       value,
       display: formatted.display,
       magnitude: formatted.magnitude,
@@ -258,7 +240,7 @@
     };
     this.globalVars.set(trimmedName, entry);
     await this.plugin.saveToolkitData();
-    return this.toGlobalEntry(entry);
+    return entry;
   }
 
   async deleteGlobalVar(name: string): Promise<void> {
@@ -269,34 +251,28 @@
   }
 
   private evalExpression(expr: string, scope: NoteScope): any {
-    const mscope: Record<string, any> = {};
+    const evaluationScope: Record<string, any> = {};
     if (this.plugin.settings.globalVarsEnabled) {
-      for (const [k, v] of this.globalVars.entries()) mscope[k] = v.value;
-    }
-    for (const [k, v] of scope.vars.entries()) mscope[k] = v.value;
-    return math.evaluate(expr, mscope);
-  }
-
-<<<<<<< HEAD
+      for (const [k, v] of this.globalVars.entries()) evaluationScope[k] = v.value;
+    }
+    for (const [k, v] of scope.vars.entries()) evaluationScope[k] = v.value;
+    return math.evaluate(expr, evaluationScope);
+  }
+
   private evaluateLine(line: string, scope: NoteScope, system: UnitSystem, sourceLine?: string): LineResult {
     if (line.startsWith("//") || line.startsWith("#")) {
       return { kind: "comment", text: line, plain: line };
     }
+
     if (isAssignment(line)) {
       const { name, expr } = splitAssignment(line);
       const value = this.evalExpression(expr, scope);
-      const displayValue = normalizeUnitToSystem(value, system);
-      const formatted = formatValueParts(
-        displayValue,
-        this.plugin.settings.sigFigs,
-        system,
-        { skipSystemConversion: true },
-      );
+      const { displayValue, formatted } = this.formatForEvaluation(value, system);
       scope.vars.set(name, {
         value,
+        display: formatted.display,
         magnitude: formatted.magnitude,
         unit: formatted.unit,
-        display: formatted.display,
         sourceLine,
       });
       return {
@@ -311,17 +287,13 @@
         plain: `${name} = ${formatted.display}`,
       };
     }
+
     if (isConvert(line)) {
       const { expr, target } = splitConvert(line);
-      const v = this.evalExpression(expr, scope);
-      let converted = v;
-      if (typeof (v as any)?.to === "function") converted = (v as any).to(target);
-      const formatted = formatValueParts(
-        converted,
-        this.plugin.settings.sigFigs,
-        system,
-        { skipSystemConversion: true },
-      );
+      const original = this.evalExpression(expr, scope);
+      let converted = original;
+      if (typeof (original as any)?.to === "function") converted = (original as any).to(target);
+      const formatted = formatValueParts(converted, this.plugin.settings.sigFigs, system, { skipSystemConversion: true });
       return {
         kind: "conversion",
         expr,
@@ -334,14 +306,9 @@
         plain: `${expr} → ${target} = ${formatted.display}`,
       };
     }
+
     const value = this.evalExpression(line, scope);
-    const displayValue = normalizeUnitToSystem(value, system);
-    const formatted = formatValueParts(
-      displayValue,
-      this.plugin.settings.sigFigs,
-      system,
-      { skipSystemConversion: true },
-    );
+    const { displayValue, formatted } = this.formatForEvaluation(value, system);
     return {
       kind: "expression",
       expr: line,
@@ -352,46 +319,24 @@
       unit: formatted.unit,
       plain: `${line} = ${formatted.display}`,
     };
-=======
-  loadGlobalVars(entries: Record<string, GlobalVarEntry> = {}) {
-    this.globalVars.clear();
-    for (const [name, entry] of Object.entries(entries)) {
-      if (!entry || typeof entry !== "object") continue;
-      const source = entry.source ?? "";
-      let value = entry.value;
-      let display = entry.display ?? "";
-      if (source) {
-        try {
-          const ctx = this.buildGlobalEvalScope(name);
-          value = math.evaluate(source, ctx);
-          display = formatUnit(value, this.plugin.settings.sigFigs);
-        } catch (e) {
-          // fall back to persisted value/display if evaluation fails
-        }
-      }
-      if (!display && value !== undefined) {
-        try { display = formatUnit(value, this.plugin.settings.sigFigs); } catch (e) {}
-      }
-      this.globalVars.set(name, { value, display, source });
-    }
-  }
-
-  private formatForDisplay(value: any, system: UnitSystem) {
+  }
+
+  private formatForEvaluation(value: any, system: UnitSystem) {
     const displayValue = normalizeUnitToSystem(value, system);
     const formatted = formatValueParts(displayValue, this.plugin.settings.sigFigs, system, { skipSystemConversion: true });
-    return formatted;
+    return { displayValue, formatted };
   }
 
   private buildGlobalEvalScope(skip?: string): Record<string, any> {
     const scope: Record<string, any> = {};
-    for (const [k, v] of this.globalVars.entries()) {
-      if (skip && k === skip) continue;
-      scope[k] = v.value;
+    for (const [key, entry] of this.globalVars.entries()) {
+      if (skip && key === skip) continue;
+      scope[key] = entry.value;
     }
     return scope;
   }
 
-  private toGlobalEntry(entry: VarEntry): GlobalVarEntry {
+  private toGlobalEntry(entry: GlobalVarEntry): GlobalVarEntry {
     return {
       value: entry.value,
       display: entry.display,
@@ -404,55 +349,6 @@
   private isValidIdentifier(name: string) {
     return /^[A-Za-z_][A-Za-z0-9_]*$/.test(name);
   }
-
-  getGlobalVarsSnapshot(): Array<[string, GlobalVarEntry]> {
-    return Array.from(this.globalVars.entries()).sort((a, b) => a[0].localeCompare(b[0]));
-  }
-
-  serializeGlobalVars(): Record<string, GlobalVarEntry> {
-    const out: Record<string, GlobalVarEntry> = {};
-    for (const [name, entry] of this.globalVars.entries()) {
-      out[name] = { ...entry, source: entry.source ?? "" };
-    }
-    return out;
-  }
-
-  async upsertGlobalVar(name: string, source: string): Promise<GlobalVarEntry> {
-    const trimmedName = name.trim();
-    const trimmedSource = source.trim();
-    if (!trimmedName) throw new Error("Name is required");
-    if (!this.isValidIdentifier(trimmedName)) throw new Error("Invalid variable name");
-    if (!trimmedSource) throw new Error("Expression is required");
-
-    const context = this.buildGlobalEvalScope(trimmedName);
-    const value = math.evaluate(trimmedSource, context);
-    const display = formatUnit(value, this.plugin.settings.sigFigs);
-    const entry: GlobalVarEntry = { value, display, source: trimmedSource };
-    this.globalVars.set(trimmedName, entry);
-    await this.plugin.saveToolkitData();
-    return entry;
-  }
-
-  async deleteGlobalVar(name: string): Promise<void> {
-    const trimmedName = name.trim();
-    if (!this.globalVars.has(trimmedName)) return;
-    this.globalVars.delete(trimmedName);
-    await this.plugin.saveToolkitData();
-  }
-
-  private buildGlobalEvalScope(skip?: string): Record<string, any> {
-    const scope: Record<string, any> = {};
-    for (const [k, v] of this.globalVars.entries()) {
-      if (skip && k === skip) continue;
-      scope[k] = v.value;
-    }
-    return scope;
-  }
-
-  private isValidIdentifier(name: string) {
-    return /^[A-Za-z_][A-Za-z0-9_]*$/.test(name);
->>>>>>> origin/codex/add-api-for-managing-global-constants
-  }
 }
 
 function isAssignment(line: string) { return /^[A-Za-z_][A-Za-z0-9_]*\s*=\s*.+$/.test(line); }
