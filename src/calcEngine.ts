--- conflicted
+++ resolved
@@ -95,15 +95,11 @@
     container.classList.add("calc-output");
 
     const filePath = ctx.sourcePath || "untitled";
-<<<<<<< HEAD
     const useLatex = this.plugin.settings.latexFormatting;
     const { entries, scope } = this.evaluateToEntries(source, filePath, {
       persist: true,
       resetScope: this.plugin.settings.autoRecalc,
     });
-=======
-    const scope = this.getScope(filePath);
->>>>>>> 3ea88aa8
 
     for (const entry of entries) {
       if (entry.type === "blank") continue;
