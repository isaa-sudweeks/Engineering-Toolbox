--- conflicted
+++ resolved
@@ -13,7 +13,6 @@
   defaultUnitSystem: "SI",
   sigFigs: 4,
   labNotesFolder: "Lab Journal",
-<<<<<<< HEAD
   labIndexPath: "Lab Journal/index.md",
   labNoteTemplate: DEFAULT_LAB_NOTE_TEMPLATE,
   labNoteTemplatePresetId: DEFAULT_LAB_NOTE_TEMPLATE_ID,
@@ -23,6 +22,7 @@
   diagramHelpersEnabled: true,
   modelEmbedsEnabled: true,
   autocompleteEnabled: true,
+  evaluationThrottleMs: 200,
   latexFormatting: true,
   modelViewerDefaults: {
     altText: "3D model",
@@ -35,10 +35,6 @@
   exportFormat: "script",
   exportOutputFolder: "Exports",
   exportVariableStyle: "snake_case",
-=======
-  globalVarsEnabled: false,
-  evaluationThrottleMs: 200
->>>>>>> b28e4724
 };
 
 export class ToolkitSettingTab extends PluginSettingTab {
@@ -230,7 +226,6 @@
     new Setting(containerEl)
       .setName("Global variables")
       .setDesc("Make variables available across notes (experimental)")
-<<<<<<< HEAD
       .addToggle(t =>
         t.setValue(this.plugin.settings.globalVarsEnabled)
           .onChange(async v => {
@@ -242,6 +237,19 @@
 
     globalsSection = containerEl.createEl("div", { cls: "global-vars-section" });
     renderGlobals();
+
+    new Setting(containerEl)
+      .setName("Recalc debounce")
+      .setDesc("Delay (ms) before running calc blocks after edits")
+      .addSlider(s =>
+        s.setLimits(50, 1000, 10)
+          .setDynamicTooltip()
+          .setValue(this.plugin.settings.evaluationThrottleMs)
+          .onChange(async v => {
+            this.plugin.settings.evaluationThrottleMs = v;
+            await this.plugin.saveSettings();
+          })
+      );
 
     containerEl.createEl("h3", { text: "Optional modules" });
 
@@ -436,16 +444,5 @@
         t.setValue(this.plugin.settings.latexFormatting)
           .onChange(async v => { this.plugin.settings.latexFormatting = v; await this.plugin.saveSettings(); })
       );
-=======
-      .addToggle(t => t.setValue(this.plugin.settings.globalVarsEnabled)
-        .onChange(async v => { this.plugin.settings.globalVarsEnabled = v; await this.plugin.saveSettings(); }));
-
-    new Setting(containerEl)
-      .setName("Recalc debounce")
-      .setDesc("Delay (ms) before running calc blocks after edits")
-      .addSlider(s => s.setLimits(50, 1000, 10).setDynamicTooltip()
-        .setValue(this.plugin.settings.evaluationThrottleMs)
-        .onChange(async v => { this.plugin.settings.evaluationThrottleMs = v; await this.plugin.saveSettings(); }));
->>>>>>> b28e4724
   }
 }