--- conflicted
+++ resolved
@@ -7,7 +7,7 @@
   defaultUnitSystem: "SI",
   sigFigs: 4,
   labNotesFolder: "Lab Journal",
-<<<<<<< HEAD
+  labIndexPath: "Lab Journal/index.md",
   globalVarsEnabled: false,
   latexFormatting: true,
   modelViewerDefaults: {
@@ -16,12 +16,8 @@
     autoRotate: false,
     backgroundColor: "#ffffff",
     environmentImage: "",
-    exposure: "1"
-  }
-=======
-  labIndexPath: "Lab Journal/index.md",
-  globalVarsEnabled: false
->>>>>>> 980305f4
+    exposure: "1",
+  },
 };
 
 export class ToolkitSettingTab extends PluginSettingTab {
@@ -64,6 +60,16 @@
       .addText(t => t.setPlaceholder("Lab Journal")
         .setValue(this.plugin.settings.labNotesFolder)
         .onChange(async v => { this.plugin.settings.labNotesFolder = v || "Lab Journal"; await this.plugin.saveSettings(); }));
+
+    new Setting(containerEl)
+      .setName("Lab index")
+      .setDesc("Path to an index note or folder for experiment listings")
+      .addText(t => t.setPlaceholder("Lab Journal/index.md")
+        .setValue(this.plugin.settings.labIndexPath)
+        .onChange(async v => {
+          this.plugin.settings.labIndexPath = v?.trim() || "";
+          await this.plugin.saveSettings();
+        }));
 
     let globalsSection: HTMLElement | null = null;
     const renderGlobals = () => {
