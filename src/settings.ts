--- conflicted
+++ resolved
@@ -1,15 +1,11 @@
-<<<<<<< HEAD
-import { App, Notice, PluginSettingTab, Setting } from "obsidian";
-=======
-import { App, DropdownComponent, PluginSettingTab, Setting, TextAreaComponent } from "obsidian";
->>>>>>> 6996ad8c
+import { App, DropdownComponent, PluginSettingTab, Setting, TextAreaComponent, Notice } from "obsidian";
 import type EngineeringToolkitPlugin from "./main";
 import type { ToolkitSettings } from "./utils/types";
 import {
   CUSTOM_LAB_NOTE_TEMPLATE_ID,
   DEFAULT_LAB_NOTE_TEMPLATE,
   DEFAULT_LAB_NOTE_TEMPLATE_ID,
-  LAB_NOTE_TEMPLATE_PRESETS
+  LAB_NOTE_TEMPLATE_PRESETS,
 } from "./labJournalTemplates";
 
 export const DEFAULT_SETTINGS: ToolkitSettings = {
@@ -17,8 +13,9 @@
   defaultUnitSystem: "SI",
   sigFigs: 4,
   labNotesFolder: "Lab Journal",
-<<<<<<< HEAD
   labIndexPath: "Lab Journal/index.md",
+  labNoteTemplate: DEFAULT_LAB_NOTE_TEMPLATE,
+  labNoteTemplatePresetId: DEFAULT_LAB_NOTE_TEMPLATE_ID,
   globalVarsEnabled: false,
   latexFormatting: true,
   modelViewerDefaults: {
@@ -29,11 +26,6 @@
     environmentImage: "",
     exposure: "1",
   },
-=======
-  labNoteTemplate: DEFAULT_LAB_NOTE_TEMPLATE,
-  labNoteTemplatePresetId: DEFAULT_LAB_NOTE_TEMPLATE_ID,
-  globalVarsEnabled: false
->>>>>>> 6996ad8c
 };
 
 export class ToolkitSettingTab extends PluginSettingTab {
@@ -53,32 +45,53 @@
     new Setting(containerEl)
       .setName("Auto recalc")
       .setDesc("Recalculate calc blocks on change/open")
-      .addToggle(t => t.setValue(this.plugin.settings.autoRecalc)
-        .onChange(async v => { this.plugin.settings.autoRecalc = v; await this.plugin.saveSettings(); }));
+      .addToggle(t =>
+        t.setValue(this.plugin.settings.autoRecalc)
+          .onChange(async v => { this.plugin.settings.autoRecalc = v; await this.plugin.saveSettings(); })
+      );
 
     new Setting(containerEl)
       .setName("Default unit system")
       .setDesc("Preferred display")
-      .addDropdown(d => d.addOptions({ "SI":"SI", "US":"US" })
-        .setValue(this.plugin.settings.defaultUnitSystem)
-        .onChange(async v => { this.plugin.settings.defaultUnitSystem = v as any; await this.plugin.saveSettings(); }));
+      .addDropdown(d =>
+        d.addOptions({ SI: "SI", US: "US" })
+          .setValue(this.plugin.settings.defaultUnitSystem)
+          .onChange(async v => { this.plugin.settings.defaultUnitSystem = v as any; await this.plugin.saveSettings(); })
+      );
 
     new Setting(containerEl)
       .setName("Significant figures")
       .setDesc("Displayed precision for results")
-      .addSlider(s => s.setLimits(3, 8, 1).setDynamicTooltip()
-        .setValue(this.plugin.settings.sigFigs)
-        .onChange(async v => { this.plugin.settings.sigFigs = v; await this.plugin.saveSettings(); }));
+      .addSlider(s =>
+        s.setLimits(3, 8, 1)
+          .setDynamicTooltip()
+          .setValue(this.plugin.settings.sigFigs)
+          .onChange(async v => { this.plugin.settings.sigFigs = v; await this.plugin.saveSettings(); })
+      );
 
     new Setting(containerEl)
       .setName("Lab notes folder")
       .setDesc("Folder for new experiment notes")
-      .addText(t => t.setPlaceholder("Lab Journal")
-        .setValue(this.plugin.settings.labNotesFolder)
-        .onChange(async v => {
-          this.plugin.settings.labNotesFolder = v || "Lab Journal";
-          await this.plugin.saveSettings();
-        }));
+      .addText(t =>
+        t.setPlaceholder("Lab Journal")
+          .setValue(this.plugin.settings.labNotesFolder)
+          .onChange(async v => {
+            this.plugin.settings.labNotesFolder = v || "Lab Journal";
+            await this.plugin.saveSettings();
+          })
+      );
+
+    new Setting(containerEl)
+      .setName("Lab index")
+      .setDesc("Path to an index note or folder for experiment listings")
+      .addText(t =>
+        t.setPlaceholder("Lab Journal/index.md")
+          .setValue(this.plugin.settings.labIndexPath)
+          .onChange(async v => {
+            this.plugin.settings.labIndexPath = v?.trim() || "";
+            await this.plugin.saveSettings();
+          })
+      );
 
     containerEl.createEl("h3", { text: "Lab journal templates" });
 
@@ -93,40 +106,39 @@
         presetDropdown = drop;
         LAB_NOTE_TEMPLATE_PRESETS.forEach(preset => drop.addOption(preset.id, preset.name));
         drop.addOption(CUSTOM_LAB_NOTE_TEMPLATE_ID, "Custom");
+
         const matchedPreset = LAB_NOTE_TEMPLATE_PRESETS.find(p => p.id === this.plugin.settings.labNoteTemplatePresetId);
         const templateMatchesPreset = matchedPreset?.template === this.plugin.settings.labNoteTemplate;
-        const initialPresetId = templateMatchesPreset && matchedPreset
-          ? matchedPreset.id
-          : CUSTOM_LAB_NOTE_TEMPLATE_ID;
-        drop.setValue(initialPresetId)
-          .onChange(async (value) => {
-            if (value === CUSTOM_LAB_NOTE_TEMPLATE_ID) {
-              this.plugin.settings.labNoteTemplatePresetId = value;
-              await this.plugin.saveSettings();
-              return;
-            }
-            const preset = LAB_NOTE_TEMPLATE_PRESETS.find(p => p.id === value);
-            if (!preset) return;
-            isUpdatingTemplate = true;
-            try {
-              this.plugin.settings.labNoteTemplatePresetId = preset.id;
-              this.plugin.settings.labNoteTemplate = preset.template;
-              templateArea?.setValue(preset.template);
-              await this.plugin.saveSettings();
-            } finally {
-              isUpdatingTemplate = false;
-            }
-          });
+        const initialPresetId = templateMatchesPreset && matchedPreset ? matchedPreset.id : CUSTOM_LAB_NOTE_TEMPLATE_ID;
+
+        drop.setValue(initialPresetId).onChange(async value => {
+          if (value === CUSTOM_LAB_NOTE_TEMPLATE_ID) {
+            this.plugin.settings.labNoteTemplatePresetId = value;
+            await this.plugin.saveSettings();
+            return;
+          }
+          const preset = LAB_NOTE_TEMPLATE_PRESETS.find(p => p.id === value);
+          if (!preset) return;
+          isUpdatingTemplate = true;
+          try {
+            this.plugin.settings.labNoteTemplatePresetId = preset.id;
+            this.plugin.settings.labNoteTemplate = preset.template;
+            templateArea?.setValue(preset.template);
+            await this.plugin.saveSettings();
+          } finally {
+            isUpdatingTemplate = false;
+          }
+        });
       });
 
     new Setting(containerEl)
       .setName("Lab note template")
-      .setDesc("Supports {{title}}, {{date}}, {{time}}, {{datetime}}, {{experiment_id}}, {{folder}}, and {{filename}} variables.")
+      .setDesc("Supports variables like {{title}}, {{date}}, {{time}}, {{datetime}}, {{experiment_id}}, {{folder}}, and {{filename}}.")
       .addTextArea(text => {
         templateArea = text;
         text.setValue(this.plugin.settings.labNoteTemplate || DEFAULT_LAB_NOTE_TEMPLATE);
         text.inputEl.rows = 14;
-        text.onChange(async (value) => {
+        text.onChange(async value => {
           if (isUpdatingTemplate) return;
           this.plugin.settings.labNoteTemplate = value;
           this.plugin.settings.labNoteTemplatePresetId = CUSTOM_LAB_NOTE_TEMPLATE_ID;
@@ -134,16 +146,6 @@
           await this.plugin.saveSettings();
         });
       });
-
-    new Setting(containerEl)
-      .setName("Lab index")
-      .setDesc("Path to an index note or folder for experiment listings")
-      .addText(t => t.setPlaceholder("Lab Journal/index.md")
-        .setValue(this.plugin.settings.labIndexPath)
-        .onChange(async v => {
-          this.plugin.settings.labIndexPath = v?.trim() || "";
-          await this.plugin.saveSettings();
-        }));
 
     let globalsSection: HTMLElement | null = null;
     const renderGlobals = () => {
@@ -163,9 +165,7 @@
       }
 
       const vars = engine.getGlobalVarsSnapshot();
-      if (!vars.length) {
-        globalsSection.createEl("p", { text: "No global constants defined yet." });
-      }
+      if (!vars.length) globalsSection.createEl("p", { text: "No global constants defined yet." });
 
       for (const [name, entry] of vars) {
         const row = globalsSection.createEl("div", { cls: "global-var-row" });
@@ -215,24 +215,16 @@
     };
 
     new Setting(containerEl)
-      .setName("Lab index")
-      .setDesc("Path to an index note or folder for experiment listings")
-      .addText(t => t.setPlaceholder("Lab Journal/index.md")
-        .setValue(this.plugin.settings.labIndexPath)
-        .onChange(async v => {
-          this.plugin.settings.labIndexPath = v?.trim() || "";
-          await this.plugin.saveSettings();
-        }));
-
-    new Setting(containerEl)
       .setName("Global variables")
       .setDesc("Make variables available across notes (experimental)")
-      .addToggle(t => t.setValue(this.plugin.settings.globalVarsEnabled)
-        .onChange(async v => {
-          this.plugin.settings.globalVarsEnabled = v;
-          await this.plugin.saveSettings();
-          renderGlobals();
-        }));
+      .addToggle(t =>
+        t.setValue(this.plugin.settings.globalVarsEnabled)
+          .onChange(async v => {
+            this.plugin.settings.globalVarsEnabled = v;
+            await this.plugin.saveSettings();
+            renderGlobals();
+          })
+      );
 
     globalsSection = containerEl.createEl("div", { cls: "global-vars-section" });
     renderGlobals();
@@ -243,78 +235,88 @@
 
     new Setting(containerEl)
       .setName("Dependency status")
-      .setDesc(this.plugin.modelViewerAvailable
-        ? "Model Viewer plugin detected. Inserted embeds will render in preview."
-        : "Model Viewer plugin not detected. Install and enable the community Model Viewer plugin to render embeds.");
+      .setDesc(
+        this.plugin.modelViewerAvailable
+          ? "Model Viewer plugin detected. Inserted embeds will render in preview."
+          : "Model Viewer plugin not detected. Install and enable it to render embeds."
+      );
 
     new Setting(containerEl)
       .setName("Default alt text")
       .setDesc("Alt text applied to inserted <model-viewer> elements.")
-      .addText(t => t
-        .setPlaceholder("3D model")
-        .setValue(this.plugin.settings.modelViewerDefaults.altText)
-        .onChange(async v => {
-          this.plugin.settings.modelViewerDefaults.altText = v;
-          await this.plugin.saveSettings();
-        }));
+      .addText(t =>
+        t.setPlaceholder("3D model")
+          .setValue(this.plugin.settings.modelViewerDefaults.altText)
+          .onChange(async v => {
+            this.plugin.settings.modelViewerDefaults.altText = v;
+            await this.plugin.saveSettings();
+          })
+      );
 
     new Setting(containerEl)
       .setName("Camera controls")
       .setDesc("Enable orbit controls by default.")
-      .addToggle(t => t
-        .setValue(this.plugin.settings.modelViewerDefaults.cameraControls)
-        .onChange(async v => {
-          this.plugin.settings.modelViewerDefaults.cameraControls = v;
-          await this.plugin.saveSettings();
-        }));
+      .addToggle(t =>
+        t.setValue(this.plugin.settings.modelViewerDefaults.cameraControls)
+          .onChange(async v => {
+            this.plugin.settings.modelViewerDefaults.cameraControls = v;
+            await this.plugin.saveSettings();
+          })
+      );
 
     new Setting(containerEl)
       .setName("Auto rotate")
       .setDesc("Automatically rotate models when inserted embeds load.")
-      .addToggle(t => t
-        .setValue(this.plugin.settings.modelViewerDefaults.autoRotate)
-        .onChange(async v => {
-          this.plugin.settings.modelViewerDefaults.autoRotate = v;
-          await this.plugin.saveSettings();
-        }));
+      .addToggle(t =>
+        t.setValue(this.plugin.settings.modelViewerDefaults.autoRotate)
+          .onChange(async v => {
+            this.plugin.settings.modelViewerDefaults.autoRotate = v;
+            await this.plugin.saveSettings();
+          })
+      );
 
     new Setting(containerEl)
       .setName("Background color")
       .setDesc("CSS color applied to the viewer background (leave blank for default).")
-      .addText(t => t
-        .setPlaceholder("#ffffff")
-        .setValue(this.plugin.settings.modelViewerDefaults.backgroundColor)
-        .onChange(async v => {
-          this.plugin.settings.modelViewerDefaults.backgroundColor = v;
-          await this.plugin.saveSettings();
-        }));
+      .addText(t =>
+        t.setPlaceholder("#ffffff")
+          .setValue(this.plugin.settings.modelViewerDefaults.backgroundColor)
+          .onChange(async v => {
+            this.plugin.settings.modelViewerDefaults.backgroundColor = v;
+            await this.plugin.saveSettings();
+          })
+      );
 
     new Setting(containerEl)
       .setName("Environment image")
       .setDesc("Default environment-image attribute value (optional).")
-      .addText(t => t
-        .setPlaceholder("URL or vault path")
-        .setValue(this.plugin.settings.modelViewerDefaults.environmentImage)
-        .onChange(async v => {
-          this.plugin.settings.modelViewerDefaults.environmentImage = v;
-          await this.plugin.saveSettings();
-        }));
+      .addText(t =>
+        t.setPlaceholder("URL or vault path")
+          .setValue(this.plugin.settings.modelViewerDefaults.environmentImage)
+          .onChange(async v => {
+            this.plugin.settings.modelViewerDefaults.environmentImage = v;
+            await this.plugin.saveSettings();
+          })
+      );
 
     new Setting(containerEl)
       .setName("Exposure")
       .setDesc("Default exposure attribute (leave blank to omit).")
-      .addText(t => t
-        .setPlaceholder("1")
-        .setValue(this.plugin.settings.modelViewerDefaults.exposure)
-        .onChange(async v => {
-          this.plugin.settings.modelViewerDefaults.exposure = v;
-          await this.plugin.saveSettings();
-        }));
+      .addText(t =>
+        t.setPlaceholder("1")
+          .setValue(this.plugin.settings.modelViewerDefaults.exposure)
+          .onChange(async v => {
+            this.plugin.settings.modelViewerDefaults.exposure = v;
+            await this.plugin.saveSettings();
+          })
+      );
 
     new Setting(containerEl)
       .setName("LaTeX formatting")
       .setDesc("Render calculator results with MathJax (disable for plain text)")
-      .addToggle(t => t.setValue(this.plugin.settings.latexFormatting)
-        .onChange(async v => { this.plugin.settings.latexFormatting = v; await this.plugin.saveSettings(); }));
+      .addToggle(t =>
+        t.setValue(this.plugin.settings.latexFormatting)
+          .onChange(async v => { this.plugin.settings.latexFormatting = v; await this.plugin.saveSettings(); })
+      );
   }
 }