import { ItemView, WorkspaceLeaf, Notice } from "obsidian";
import type { NoteScope, VarEntry } from "./utils/types";
import type EngineeringToolkitPlugin from "./main";
import { createInlineUnitPicker } from "./unitPicker";

export const VIEW_TYPE_VARS = "engineering-toolkit-variables";

type VariableFilter = "all" | "local" | "global";
type VariableGroup = "local" | "global";

export class VariablesView extends ItemView {
  plugin: EngineeringToolkitPlugin;
  root: HTMLElement;
  private panelEl: HTMLElement | null = null;
  private groupsEl: HTMLElement | null = null;
  private filterSelect: HTMLSelectElement | null = null;
  private filter: VariableFilter = "all";
  private currentScope?: NoteScope;

  constructor(leaf: WorkspaceLeaf, plugin: EngineeringToolkitPlugin) {
    super(leaf);
    this.plugin = plugin;
  }

  getViewType(): string { return VIEW_TYPE_VARS; }
  getDisplayText(): string { return "Variables"; }
  getIcon(): string { return "calculator"; }

  async onOpen() {
    this.root = this.containerEl.children[1] as HTMLElement;
    this.root.empty();
<<<<<<< HEAD
    const unitContainer = this.root.createDiv({ cls: "unit-picker-container" });
    createInlineUnitPicker(unitContainer, this.plugin);

    const header = this.root.createEl("div", { cls: "variables-panel" });
    header.createEl("h3", { text: "Variables (current note)" });
    header.createEl("div", { cls: "help", text: "Edit values in note; list auto-updates on recalculation." });
=======

    this.panelEl = this.root.createEl("div", { cls: "variables-panel" });
    const headerRow = this.panelEl.createEl("div", { cls: "var-header" });
    headerRow.createEl("h3", { text: "Variables & Units" });

    this.filterSelect = headerRow.createEl("select", { cls: "var-filter" });
    const options: Array<{ value: VariableFilter; label: string }> = [
      { value: "all", label: "All" },
      { value: "local", label: "Local" },
      { value: "global", label: "Global" },
    ];
    for (const opt of options) {
      const optionEl = this.filterSelect.createEl("option", { value: opt.value, text: opt.label });
      if (opt.value === this.filter) optionEl.selected = true;
    }
    this.filterSelect.addEventListener("change", () => {
      this.filter = this.filterSelect!.value as VariableFilter;
      this.renderScope(this.currentScope);
    });

    this.panelEl.createEl("div", {
      cls: "help",
      text: "Adjust numeric values or units and updates will write back into the active note.",
    });

    this.groupsEl = this.panelEl.createEl("div", { cls: "var-groups" });
>>>>>>> 7561f50b
  }

  renderScope(scope?: NoteScope) {
    this.currentScope = scope;
    if (!this.panelEl || !this.groupsEl) return;
    if (this.filterSelect) this.filterSelect.value = this.filter;

    this.groupsEl.empty();

    const showLocal = this.filter === "all" || this.filter === "local";
    const showGlobal = this.filter === "all" || this.filter === "global";
    let renderedAny = false;

    if (showLocal) {
      const hasLocal = this.renderGroup(this.groupsEl, "Local variables", scope?.vars ?? new Map(), "local");
      renderedAny = renderedAny || hasLocal;
    }

    if (showGlobal) {
      const globalVars = this.plugin.getGlobalVariables();
      const hasGlobal = this.renderGroup(this.groupsEl, "Global variables", globalVars, "global");
      renderedAny = renderedAny || hasGlobal;
    }

    if (!renderedAny) {
      this.groupsEl.createEl("div", { cls: "var-empty", text: "No variables to display." });
    }
  }

  private renderGroup(container: HTMLElement, title: string, vars: Map<string, VarEntry>, group: VariableGroup): boolean {
    const section = container.createEl("div", { cls: "var-group" });
    section.createEl("h4", { text: title });

    const list = section.createEl("div", { cls: "var-list" });
    const entries = Array.from(vars.entries()).sort((a, b) => a[0].localeCompare(b[0], undefined, { sensitivity: "base" }));

    if (!entries.length) {
      const message = group === "local" ? "No variables defined in this note." : "No global variables defined.";
      list.createEl("div", { cls: "var-empty", text: message });
      return false;
    }

    for (const [name, entry] of entries) {
      this.renderVariableRow(list, name, entry, group);
    }
    return true;
  }

  private renderVariableRow(container: HTMLElement, name: string, entry: VarEntry, group: VariableGroup) {
    const row = container.createEl("div", { cls: "var-item" });
    row.createEl("span", { cls: "var-name", text: name });

    const inputs = row.createEl("div", { cls: "var-inputs" });
    const valueInput = inputs.createEl("input", { type: "text", cls: "var-magnitude", value: entry.magnitude });
    valueInput.placeholder = "Value";
    const unitInput = inputs.createEl("input", { type: "text", cls: "var-unit", value: entry.unit });
    unitInput.placeholder = "Unit";

    row.createEl("span", { cls: "var-display", text: entry.display });

    const actions = row.createEl("div", { cls: "var-actions" });
    const copyBtn = actions.createEl("button", { cls: "var-copy", text: "Copy" });
    copyBtn.addEventListener("click", async () => {
      await navigator.clipboard.writeText(`${name} = ${entry.display}`);
      new Notice("Copied variable to clipboard");
    });

    if (group === "local") {
      const commit = async () => {
        const newMagnitude = valueInput.value.trim();
        const newUnit = unitInput.value.trim();
        if (!newMagnitude) {
          new Notice("Value cannot be empty.");
          valueInput.focus();
          return;
        }
        if (newMagnitude === entry.magnitude && newUnit === entry.unit) return;
        await this.applyEdit(name, newMagnitude, newUnit, entry);
      };
      valueInput.addEventListener("change", commit);
      unitInput.addEventListener("change", commit);
      const keyHandler = (evt: KeyboardEvent) => {
        if (evt.key === "Enter") {
          evt.preventDefault();
          commit();
        }
      };
      valueInput.addEventListener("keydown", keyHandler);
      unitInput.addEventListener("keydown", keyHandler);
    } else {
      valueInput.disabled = true;
      unitInput.disabled = true;
    }
  }

  private async applyEdit(name: string, magnitude: string, unit: string, entry: VarEntry) {
    try {
      const success = await this.plugin.updateVariableAssignment(name, magnitude, unit, entry.sourceLine);
      if (success) {
        new Notice(`Updated ${name}`);
      } else {
        new Notice(`Could not update ${name} in the note.`);
      }
    } catch (error) {
      console.error(error);
      new Notice(`Failed to update ${name}.`);
    }
  }
}<|MERGE_RESOLUTION|>--- conflicted
+++ resolved
@@ -29,16 +29,8 @@
   async onOpen() {
     this.root = this.containerEl.children[1] as HTMLElement;
     this.root.empty();
-<<<<<<< HEAD
-    const unitContainer = this.root.createDiv({ cls: "unit-picker-container" });
-    createInlineUnitPicker(unitContainer, this.plugin);
+    this.panelEl = this.root.createEl("div", { cls: "variables-panel" });
 
-    const header = this.root.createEl("div", { cls: "variables-panel" });
-    header.createEl("h3", { text: "Variables (current note)" });
-    header.createEl("div", { cls: "help", text: "Edit values in note; list auto-updates on recalculation." });
-=======
-
-    this.panelEl = this.root.createEl("div", { cls: "variables-panel" });
     const headerRow = this.panelEl.createEl("div", { cls: "var-header" });
     headerRow.createEl("h3", { text: "Variables & Units" });
 
@@ -62,8 +54,10 @@
       text: "Adjust numeric values or units and updates will write back into the active note.",
     });
 
+    const toolsRow = this.panelEl.createEl("div", { cls: "var-tools" });
+    createInlineUnitPicker(toolsRow, this.plugin);
+
     this.groupsEl = this.panelEl.createEl("div", { cls: "var-groups" });
->>>>>>> 7561f50b
   }
 
   renderScope(scope?: NoteScope) {
